# Copyright 2024 Black Forest Labs and The HuggingFace Team. All rights reserved.
#
# Licensed under the Apache License, Version 2.0 (the "License");
# you may not use this file except in compliance with the License.
# You may obtain a copy of the License at
#
#     http://www.apache.org/licenses/LICENSE-2.0
#
# Unless required by applicable law or agreed to in writing, software
# distributed under the License is distributed on an "AS IS" BASIS,
# WITHOUT WARRANTIES OR CONDITIONS OF ANY KIND, either express or implied.
# See the License for the specific language governing permissions and
# limitations under the License.

import os
import inspect
<<<<<<< HEAD
from typing import Any, Callable, Dict, List, Optional, Union, Tuple
=======
from typing import Any, Callable, Dict, List, Optional, Union
from dataclasses import dataclass
>>>>>>> c78cf1d3

import numpy as np
import torch
from transformers import (
    CLIPImageProcessor,
    CLIPVisionModelWithProjection,
    CLIPTextModel,
    CLIPTokenizer,
    T5EncoderModel,
    T5TokenizerFast,
)

<<<<<<< HEAD
from diffusers.image_processor import PipelineImageInput, VaeImageProcessor
=======
from PIL import Image
from pathlib import Path

from diffusers.image_processor import VaeImageProcessor

from diffusers.image_processor import VaeImageProcessor
from diffusers.loaders import FluxLoraLoaderMixin
>>>>>>> c78cf1d3
from diffusers.models.autoencoders import AutoencoderKL
from diffusers.models.transformers import FluxTransformer2DModel
from diffusers.schedulers import FlowMatchEulerDiscreteScheduler
from diffusers.utils import (
    USE_PEFT_BACKEND,
    is_torch_xla_available,
    replace_example_docstring,
    scale_lora_layers,
    BaseOutput,
    unscale_lora_layers,
    is_peft_available,
    is_peft_version,
    is_torch_version,
    is_transformers_available,
    is_transformers_version,
    get_peft_kwargs,
    get_adapter_name,
    convert_unet_state_dict_to_peft,
    convert_state_dict_to_diffusers,
    convert_state_dict_to_peft,
    logging,
)
from diffusers.models.lora import (
    text_encoder_attn_modules,
    text_encoder_mlp_modules,
)
from diffusers.utils.torch_utils import randn_tensor
from diffusers.pipelines.pipeline_utils import DiffusionPipeline


from diffusers.loaders import (
    FluxIPAdapterMixin,
    FromSingleFileMixin,
    TextualInversionLoaderMixin,
)
from diffusers.models.controlnets.controlnet_flux import (
    FluxControlNetModel,
    FluxMultiControlNetModel,
)
from diffusers.models.transformers import FluxTransformer2DModel
from diffusers.pipelines.pipeline_utils import DiffusionPipeline
from diffusers.pipelines.flux.pipeline_output import FluxPipelineOutput
from diffusers.loaders.lora_base import LoraBaseMixin
from huggingface_hub.utils import validate_hf_hub_args
from diffusers.loaders.lora_conversion_utils import (
    _convert_bfl_flux_control_lora_to_diffusers,
    _convert_kohya_flux_lora_to_diffusers,
    _convert_xlabs_flux_lora_to_diffusers,
)

if is_torch_xla_available():
    import torch_xla.core.xla_model as xm

    XLA_AVAILABLE = True
else:
    XLA_AVAILABLE = False


_LOW_CPU_MEM_USAGE_DEFAULT_LORA = False
if is_torch_version(">=", "1.9.0"):
    if (
        is_peft_available()
        and is_peft_version(">=", "0.13.1")
        and is_transformers_available()
        and is_transformers_version(">", "4.45.2")
    ):
        _LOW_CPU_MEM_USAGE_DEFAULT_LORA = True


logger = logging.get_logger(__name__)

TEXT_ENCODER_NAME = "text_encoder"
UNET_NAME = "unet"
TRANSFORMER_NAME = "transformer"

_MODULE_NAME_TO_ATTRIBUTE_MAP_FLUX = {"x_embedder": "in_channels"}

EXAMPLE_DOC_STRING = """
    Examples:
        ```py
        >>> import torch
        >>> from diffusers import FluxPipeline

        >>> pipe = FluxPipeline.from_pretrained("black-forest-labs/FLUX.1-schnell", torch_dtype=torch.bfloat16)
        >>> pipe.to("cuda")
        >>> prompt = "A cat holding a sign that says hello world"
        >>> # Depending on the variant being used, the pipeline call will slightly vary.
        >>> # Refer to the pipeline documentation for more details.
        >>> image = pipe(prompt, num_inference_steps=4, guidance_scale=0.0).images[0]
        >>> image.save("flux.png")
        ```
"""


def calculate_shift(
    image_seq_len,
    base_seq_len: int = 256,
    max_seq_len: int = 4096,
    base_shift: float = 0.5,
    max_shift: float = 1.16,
):
    m = (max_shift - base_shift) / (max_seq_len - base_seq_len)
    b = base_shift - m * base_seq_len
    mu = image_seq_len * m + b
    return mu


# Copied from diffusers.pipelines.stable_diffusion.pipeline_stable_diffusion.retrieve_timesteps
def retrieve_timesteps(
    scheduler,
    num_inference_steps: Optional[int] = None,
    device: Optional[Union[str, torch.device]] = None,
    timesteps: Optional[List[int]] = None,
    sigmas: Optional[List[float]] = None,
    **kwargs,
):
    """
    Calls the scheduler's `set_timesteps` method and retrieves timesteps from the scheduler after the call. Handles
    custom timesteps. Any kwargs will be supplied to `scheduler.set_timesteps`.

    Args:
        scheduler (`SchedulerMixin`):
            The scheduler to get timesteps from.
        num_inference_steps (`int`):
            The number of diffusion steps used when generating samples with a pre-trained model. If used, `timesteps`
            must be `None`.
        device (`str` or `torch.device`, *optional*):
            The device to which the timesteps should be moved to. If `None`, the timesteps are not moved.
        timesteps (`List[int]`, *optional*):
            Custom timesteps used to override the timestep spacing strategy of the scheduler. If `timesteps` is passed,
            `num_inference_steps` and `sigmas` must be `None`.
        sigmas (`List[float]`, *optional*):
            Custom sigmas used to override the timestep spacing strategy of the scheduler. If `sigmas` is passed,
            `num_inference_steps` and `timesteps` must be `None`.

    Returns:
        `Tuple[torch.Tensor, int]`: A tuple where the first element is the timestep schedule from the scheduler and the
        second element is the number of inference steps.
    """
    if timesteps is not None and sigmas is not None:
        raise ValueError(
            "Only one of `timesteps` or `sigmas` can be passed. Please choose one to set custom values"
        )
    if timesteps is not None:
        accepts_timesteps = "timesteps" in set(
            inspect.signature(scheduler.set_timesteps).parameters.keys()
        )
        if not accepts_timesteps:
            raise ValueError(
                f"The current scheduler class {scheduler.__class__}'s `set_timesteps` does not support custom"
                f" timestep schedules. Please check whether you are using the correct scheduler."
            )
        scheduler.set_timesteps(timesteps=timesteps, device=device, **kwargs)
        timesteps = scheduler.timesteps
        num_inference_steps = len(timesteps)
    elif sigmas is not None:
        accept_sigmas = "sigmas" in set(
            inspect.signature(scheduler.set_timesteps).parameters.keys()
        )
        if not accept_sigmas:
            raise ValueError(
                f"The current scheduler class {scheduler.__class__}'s `set_timesteps` does not support custom"
                f" sigmas schedules. Please check whether you are using the correct scheduler."
            )
        scheduler.set_timesteps(sigmas=sigmas, device=device, **kwargs)
        timesteps = scheduler.timesteps
        num_inference_steps = len(timesteps)
    else:
        scheduler.set_timesteps(num_inference_steps, device=device, **kwargs)
        timesteps = scheduler.timesteps
    return timesteps, num_inference_steps


class FluxLoraLoaderMixin(LoraBaseMixin):
    r"""
    Load LoRA layers into [`FluxTransformer2DModel`],
    [`CLIPTextModel`](https://huggingface.co/docs/transformers/model_doc/clip#transformers.CLIPTextModel).

    Specific to [`StableDiffusion3Pipeline`].
    """

    _lora_loadable_modules = ["transformer", "text_encoder"]
    transformer_name = "transformer"
    text_encoder_name = "text_encoder"

    @classmethod
    @validate_hf_hub_args
    def lora_state_dict(
        cls,
        pretrained_model_name_or_path_or_dict: Union[str, Dict[str, torch.Tensor]],
        return_alphas: bool = False,
        **kwargs,
    ):
        r"""
        Return state dict for lora weights and the network alphas.

        <Tip warning={true}>

        We support loading A1111 formatted LoRA checkpoints in a limited capacity.

        This function is experimental and might change in the future.

        </Tip>

        Parameters:
            pretrained_model_name_or_path_or_dict (`str` or `os.PathLike` or `dict`):
                Can be either:

                    - A string, the *model id* (for example `google/ddpm-celebahq-256`) of a pretrained model hosted on
                      the Hub.
                    - A path to a *directory* (for example `./my_model_directory`) containing the model weights saved
                      with [`ModelMixin.save_pretrained`].
                    - A [torch state
                      dict](https://pytorch.org/tutorials/beginner/saving_loading_models.html#what-is-a-state-dict).

            cache_dir (`Union[str, os.PathLike]`, *optional*):
                Path to a directory where a downloaded pretrained model configuration is cached if the standard cache
                is not used.
            force_download (`bool`, *optional*, defaults to `False`):
                Whether or not to force the (re-)download of the model weights and configuration files, overriding the
                cached versions if they exist.

            proxies (`Dict[str, str]`, *optional*):
                A dictionary of proxy servers to use by protocol or endpoint, for example, `{'http': 'foo.bar:3128',
                'http://hostname': 'foo.bar:4012'}`. The proxies are used on each request.
            local_files_only (`bool`, *optional*, defaults to `False`):
                Whether to only load local model weights and configuration files or not. If set to `True`, the model
                won't be downloaded from the Hub.
            token (`str` or *bool*, *optional*):
                The token to use as HTTP bearer authorization for remote files. If `True`, the token generated from
                `diffusers-cli login` (stored in `~/.huggingface`) is used.
            revision (`str`, *optional*, defaults to `"main"`):
                The specific model version to use. It can be a branch name, a tag name, a commit id, or any identifier
                allowed by Git.
            subfolder (`str`, *optional*, defaults to `""`):
                The subfolder location of a model file within a larger model repository on the Hub or locally.

        """
        # Load the main state dict first which has the LoRA layers for either of
        # transformer and text encoder or both.
        cache_dir = kwargs.pop("cache_dir", None)
        force_download = kwargs.pop("force_download", False)
        proxies = kwargs.pop("proxies", None)
        local_files_only = kwargs.pop("local_files_only", None)
        token = kwargs.pop("token", None)
        revision = kwargs.pop("revision", None)
        subfolder = kwargs.pop("subfolder", None)
        weight_name = kwargs.pop("weight_name", None)
        use_safetensors = kwargs.pop("use_safetensors", None)

        allow_pickle = False
        if use_safetensors is None:
            use_safetensors = True
            allow_pickle = True

        user_agent = {
            "file_type": "attn_procs_weights",
            "framework": "pytorch",
        }

        state_dict, metadata = cls._fetch_state_dict(
            pretrained_model_name_or_path_or_dict=pretrained_model_name_or_path_or_dict,
            weight_name=weight_name,
            use_safetensors=use_safetensors,
            local_files_only=local_files_only,
            cache_dir=cache_dir,
            force_download=force_download,
            proxies=proxies,
            token=token,
            revision=revision,
            subfolder=subfolder,
            user_agent=user_agent,
            allow_pickle=allow_pickle,
        )
        is_dora_scale_present = any("dora_scale" in k for k in state_dict)
        if is_dora_scale_present:
            warn_msg = "It seems like you are using a DoRA checkpoint that is not compatible in Diffusers at the moment. So, we are going to filter out the keys associated to 'dora_scale` from the state dict. If you think this is a mistake please open an issue https://github.com/huggingface/diffusers/issues/new."
            logger.warning(warn_msg)
            state_dict = {k: v for k, v in state_dict.items() if "dora_scale" not in k}

        # TODO (sayakpaul): to a follow-up to clean and try to unify the conditions.
        is_kohya = any(".lora_down.weight" in k for k in state_dict)
        if is_kohya:
            state_dict = _convert_kohya_flux_lora_to_diffusers(state_dict)
            # Kohya already takes care of scaling the LoRA parameters with alpha.
            return (state_dict, None) if return_alphas else state_dict

        is_xlabs = any("processor" in k for k in state_dict)
        if is_xlabs:
            state_dict = _convert_xlabs_flux_lora_to_diffusers(state_dict)
            # xlabs doesn't use `alpha`.
            return (state_dict, None) if return_alphas else state_dict

        # For state dicts like
        # https://huggingface.co/TheLastBen/Jon_Snow_Flux_LoRA
        keys = list(state_dict.keys())
        network_alphas = {}
        for k in keys:
            if "alpha" in k:
                alpha_value = state_dict.get(k)
                if (
                    torch.is_tensor(alpha_value)
                    and torch.is_floating_point(alpha_value)
                ) or isinstance(alpha_value, float):
                    network_alphas[k] = state_dict.pop(k)
                else:
                    raise ValueError(
                        f"The alpha key ({k}) seems to be incorrect. If you think this error is unexpected, please open as issue."
                    )

        if return_alphas:
            return state_dict, network_alphas
        else:
            return state_dict

    def load_lora_weights(
        self,
        pretrained_model_name_or_path_or_dict: Union[str, Dict[str, torch.Tensor]],
        adapter_name=None,
        **kwargs,
    ):
        """
        Load LoRA weights specified in `pretrained_model_name_or_path_or_dict` into `self.transformer`,
        `self.text_encoder`, and optionally `self.controlnet`.
        """
        if not USE_PEFT_BACKEND:
            raise ValueError("PEFT backend is required for this method.")

        low_cpu_mem_usage = kwargs.pop(
            "low_cpu_mem_usage", _LOW_CPU_MEM_USAGE_DEFAULT_LORA
        )
        if low_cpu_mem_usage and not is_peft_version(">=", "0.13.1"):
            raise ValueError(
                "`low_cpu_mem_usage=True` is not compatible with this `peft` version. Please update it with `pip install -U peft`."
            )

        # if a dict is passed, copy it instead of modifying it inplace
        if isinstance(pretrained_model_name_or_path_or_dict, dict):
            pretrained_model_name_or_path_or_dict = (
                pretrained_model_name_or_path_or_dict.copy()
            )

        # First, ensure that the checkpoint is a compatible one and can be successfully loaded.
        state_dict, network_alphas = self.lora_state_dict(
            pretrained_model_name_or_path_or_dict, return_alphas=True, **kwargs
        )

        is_correct_format = all("lora" in key for key in state_dict.keys())
        if not is_correct_format:
            raise ValueError("Invalid LoRA checkpoint.")

        # Separate transformer, text encoder, and controlnet weights
        transformer_state_dict = {}
        text_encoder_state_dict = {}
        controlnet_state_dict = {}

        for k, v in state_dict.items():
            if k.startswith("text_encoder."):
                text_encoder_state_dict[k] = v
            elif k.startswith("controlnet."):
                controlnet_state_dict[k] = v
            else:
                # Assume transformer weights
                transformer_state_dict[k] = v

        # Load transformer weights
        if transformer_state_dict:
            self.load_lora_into_transformer(
                transformer_state_dict,
                network_alphas=network_alphas,
                transformer=(
                    getattr(self, self.transformer_name)
                    if not hasattr(self, "transformer")
                    else self.transformer
                ),
                adapter_name=adapter_name,
                _pipeline=self,
                low_cpu_mem_usage=low_cpu_mem_usage,
            )

        # Load text encoder weights
        if text_encoder_state_dict:
            self.load_lora_into_text_encoder(
                text_encoder_state_dict,
                network_alphas=network_alphas,
                text_encoder=self.text_encoder,
                prefix="text_encoder",
                lora_scale=self.lora_scale,
                adapter_name=adapter_name,
                _pipeline=self,
                low_cpu_mem_usage=low_cpu_mem_usage,
            )

        # Load controlnet weights if present
        if controlnet_state_dict and hasattr(self, "controlnet"):
            self.load_lora_into_controlnet(
                controlnet_state_dict,
                network_alphas=network_alphas,
                controlnet=self.controlnet,
                adapter_name=adapter_name,
                _pipeline=self,
                low_cpu_mem_usage=low_cpu_mem_usage,
            )

    @classmethod
    def load_lora_into_controlnet(
        cls,
        state_dict,
        network_alphas,
        controlnet,
        adapter_name=None,
        _pipeline=None,
        low_cpu_mem_usage=False,
    ):
        """
        Load LoRA layers into the controlnet.
        """
        if low_cpu_mem_usage and not is_peft_version(">=", "0.13.1"):
            raise ValueError(
                "`low_cpu_mem_usage=True` is not compatible with this `peft` version. Please update it with `pip install -U peft`."
            )

        from peft import LoraConfig, inject_adapter_in_model, set_peft_model_state_dict

        keys = list(state_dict.keys())
        controlnet_key = getattr(cls, "controlnet_name", "controlnet")

        controlnet_keys = [k for k in keys if k.startswith(controlnet_key)]
        state_dict = {
            k.replace(f"{controlnet_key}.", ""): v
            for k, v in state_dict.items()
            if k in controlnet_keys
        }

        if len(state_dict.keys()) > 0:
            # check with first key if is not in peft format
            first_key = next(iter(state_dict.keys()))
            if "lora_A" not in first_key:
                state_dict = convert_unet_state_dict_to_peft(state_dict)

            if adapter_name in getattr(controlnet, "peft_config", {}):
                raise ValueError(
                    f"Adapter name {adapter_name} already in use in the controlnet - please select a new adapter name."
                )

            rank = {}
            for key, val in state_dict.items():
                if "lora_B" in key:
                    rank[key] = val.shape[1]

            if network_alphas is not None and len(network_alphas) >= 1:
                alpha_keys = [
                    k for k in network_alphas.keys() if k.startswith(controlnet_key)
                ]
                network_alphas = {
                    k.replace(f"{controlnet_key}.", ""): v
                    for k, v in network_alphas.items()
                    if k in alpha_keys
                }

            lora_config_kwargs = get_peft_kwargs(
                rank, network_alpha_dict=network_alphas, peft_state_dict=state_dict
            )
            if "use_dora" in lora_config_kwargs:
                if lora_config_kwargs["use_dora"] and is_peft_version("<", "0.9.0"):
                    raise ValueError(
                        "You need `peft` 0.9.0 at least to use DoRA-enabled LoRAs. Please upgrade your installation of `peft`."
                    )
                else:
                    lora_config_kwargs.pop("use_dora")
            lora_config = LoraConfig(**lora_config_kwargs)

            # adapter_name
            if adapter_name is None:
                adapter_name = get_adapter_name(controlnet)

            # In case the pipeline has been already offloaded to CPU - temporarily remove the hooks
            is_model_cpu_offload, is_sequential_cpu_offload = (
                cls._optionally_disable_offloading(_pipeline)
            )

            peft_kwargs = {}
            if is_peft_version(">=", "0.13.1"):
                peft_kwargs["low_cpu_mem_usage"] = low_cpu_mem_usage

            inject_adapter_in_model(
                lora_config, controlnet, adapter_name=adapter_name, **peft_kwargs
            )
            incompatible_keys = set_peft_model_state_dict(
                controlnet, state_dict, adapter_name, **peft_kwargs
            )

            if incompatible_keys is not None:
                logger.info(
                    f"Loaded ControlNet LoRA with incompatible keys: {incompatible_keys}"
                )

            # Offload back.
            if is_model_cpu_offload:
                _pipeline.enable_model_cpu_offload()
            elif is_sequential_cpu_offload:
                _pipeline.enable_sequential_cpu_offload()

    @classmethod
    def load_lora_into_transformer(
        cls,
        state_dict,
        network_alphas,
        transformer,
        adapter_name=None,
        _pipeline=None,
        low_cpu_mem_usage=False,
    ):
        """
        This will load the LoRA layers specified in `state_dict` into `transformer`.

        Parameters:
            state_dict (`dict`):
                A standard state dict containing the lora layer parameters. The keys can either be indexed directly
                into the unet or prefixed with an additional `unet` which can be used to distinguish between text
                encoder lora layers.
            network_alphas (`Dict[str, float]`):
                The value of the network alpha used for stable learning and preventing underflow. This value has the
                same meaning as the `--network_alpha` option in the kohya-ss trainer script. Refer to [this
                link](https://github.com/darkstorm2150/sd-scripts/blob/main/docs/train_network_README-en.md#execute-learning).
            transformer (`SD3Transformer2DModel`):
                The Transformer model to load the LoRA layers into.
            adapter_name (`str`, *optional*):
                Adapter name to be used for referencing the loaded adapter model. If not specified, it will use
                `default_{i}` where i is the total number of adapters being loaded.
            Speed up model loading by only loading the pretrained LoRA weights and not initializing the random weights.:
        """
        if low_cpu_mem_usage and not is_peft_version(">=", "0.13.1"):
            raise ValueError(
                "`low_cpu_mem_usage=True` is not compatible with this `peft` version. Please update it with `pip install -U peft`."
            )

        from peft import LoraConfig, inject_adapter_in_model, set_peft_model_state_dict

        keys = list(state_dict.keys())

        transformer_keys = [k for k in keys if k.startswith(cls.transformer_name)]
        state_dict = {
            k.replace(f"{cls.transformer_name}.", ""): v
            for k, v in state_dict.items()
            if k in transformer_keys
        }

        if len(state_dict.keys()) > 0:
            # check with first key if is not in peft format
            first_key = next(iter(state_dict.keys()))
            if "lora_A" not in first_key:
                state_dict = convert_unet_state_dict_to_peft(state_dict)

            if adapter_name in getattr(transformer, "peft_config", {}):
                raise ValueError(
                    f"Adapter name {adapter_name} already in use in the transformer - please select a new adapter name."
                )

            rank = {}
            for key, val in state_dict.items():
                if "lora_B" in key:
                    rank[key] = val.shape[1]

            if network_alphas is not None and len(network_alphas) >= 1:
                prefix = cls.transformer_name
                alpha_keys = [
                    k
                    for k in network_alphas.keys()
                    if k.startswith(prefix) and k.split(".")[0] == prefix
                ]
                network_alphas = {
                    k.replace(f"{prefix}.", ""): v
                    for k, v in network_alphas.items()
                    if k in alpha_keys
                }

            lora_config_kwargs = get_peft_kwargs(
                rank, network_alpha_dict=network_alphas, peft_state_dict=state_dict
            )
            if "use_dora" in lora_config_kwargs:
                if lora_config_kwargs["use_dora"] and is_peft_version("<", "0.9.0"):
                    raise ValueError(
                        "You need `peft` 0.9.0 at least to use DoRA-enabled LoRAs. Please upgrade your installation of `peft`."
                    )
                else:
                    lora_config_kwargs.pop("use_dora")
            lora_config = LoraConfig(**lora_config_kwargs)

            # adapter_name
            if adapter_name is None:
                adapter_name = get_adapter_name(transformer)

            # In case the pipeline has been already offloaded to CPU - temporarily remove the hooks
            # otherwise loading LoRA weights will lead to an error
            is_model_cpu_offload, is_sequential_cpu_offload = (
                cls._optionally_disable_offloading(_pipeline)
            )

            peft_kwargs = {}
            if is_peft_version(">=", "0.13.1"):
                peft_kwargs["low_cpu_mem_usage"] = low_cpu_mem_usage

            inject_adapter_in_model(
                lora_config, transformer, adapter_name=adapter_name, **peft_kwargs
            )
            incompatible_keys = set_peft_model_state_dict(
                transformer, state_dict, adapter_name, **peft_kwargs
            )

            warn_msg = ""
            if incompatible_keys is not None:
                # Check only for unexpected keys.
                unexpected_keys = getattr(incompatible_keys, "unexpected_keys", None)
                if unexpected_keys:
                    lora_unexpected_keys = [
                        k for k in unexpected_keys if "lora_" in k and adapter_name in k
                    ]
                    if lora_unexpected_keys:
                        warn_msg = (
                            f"Loading adapter weights from state_dict led to unexpected keys found in the model:"
                            f" {', '.join(lora_unexpected_keys)}. "
                        )

                # Filter missing keys specific to the current adapter.
                missing_keys = getattr(incompatible_keys, "missing_keys", None)
                if missing_keys:
                    lora_missing_keys = [
                        k for k in missing_keys if "lora_" in k and adapter_name in k
                    ]
                    if lora_missing_keys:
                        warn_msg += (
                            f"Loading adapter weights from state_dict led to missing keys in the model:"
                            f" {', '.join(lora_missing_keys)}."
                        )

            if warn_msg:
                logger.warning(warn_msg)

            # Offload back.
            if is_model_cpu_offload:
                _pipeline.enable_model_cpu_offload()
            elif is_sequential_cpu_offload:
                _pipeline.enable_sequential_cpu_offload()
            # Unsafe code />

    @classmethod
    # Copied from diffusers.loaders.lora_pipeline.StableDiffusionLoraLoaderMixin.load_lora_into_text_encoder
    def load_lora_into_text_encoder(
        cls,
        state_dict,
        network_alphas,
        text_encoder,
        prefix=None,
        lora_scale=1.0,
        adapter_name=None,
        _pipeline=None,
        low_cpu_mem_usage=False,
    ):
        """
        This will load the LoRA layers specified in `state_dict` into `text_encoder`

        Parameters:
            state_dict (`dict`):
                A standard state dict containing the lora layer parameters. The key should be prefixed with an
                additional `text_encoder` to distinguish between unet lora layers.
            network_alphas (`Dict[str, float]`):
                The value of the network alpha used for stable learning and preventing underflow. This value has the
                same meaning as the `--network_alpha` option in the kohya-ss trainer script. Refer to [this
                link](https://github.com/darkstorm2150/sd-scripts/blob/main/docs/train_network_README-en.md#execute-learning).
            text_encoder (`CLIPTextModel`):
                The text encoder model to load the LoRA layers into.
            prefix (`str`):
                Expected prefix of the `text_encoder` in the `state_dict`.
            lora_scale (`float`):
                How much to scale the output of the lora linear layer before it is added with the output of the regular
                lora layer.
            adapter_name (`str`, *optional*):
                Adapter name to be used for referencing the loaded adapter model. If not specified, it will use
                `default_{i}` where i is the total number of adapters being loaded.
            Speed up model loading by only loading the pretrained LoRA weights and not initializing the random weights.:
        """
        if not USE_PEFT_BACKEND:
            raise ValueError("PEFT backend is required for this method.")

        peft_kwargs = {}
        if low_cpu_mem_usage:
            if not is_peft_version(">=", "0.13.1"):
                raise ValueError(
                    "`low_cpu_mem_usage=True` is not compatible with this `peft` version. Please update it with `pip install -U peft`."
                )
            if not is_transformers_version(">", "4.45.2"):
                # Note from sayakpaul: It's not in `transformers` stable yet.
                # https://github.com/huggingface/transformers/pull/33725/
                raise ValueError(
                    "`low_cpu_mem_usage=True` is not compatible with this `transformers` version. Please update it with `pip install -U transformers`."
                )
            peft_kwargs["low_cpu_mem_usage"] = low_cpu_mem_usage

        from peft import LoraConfig

        # If the serialization format is new (introduced in https://github.com/huggingface/diffusers/pull/2918),
        # then the `state_dict` keys should have `self.unet_name` and/or `self.text_encoder_name` as
        # their prefixes.
        keys = list(state_dict.keys())
        prefix = cls.text_encoder_name if prefix is None else prefix

        # Safe prefix to check with.
        if any(cls.text_encoder_name in key for key in keys):
            # Load the layers corresponding to text encoder and make necessary adjustments.
            text_encoder_keys = [
                k for k in keys if k.startswith(prefix) and k.split(".")[0] == prefix
            ]
            text_encoder_lora_state_dict = {
                k.replace(f"{prefix}.", ""): v
                for k, v in state_dict.items()
                if k in text_encoder_keys
            }

            if len(text_encoder_lora_state_dict) > 0:
                logger.info(f"Loading {prefix}.")
                rank = {}
                text_encoder_lora_state_dict = convert_state_dict_to_diffusers(
                    text_encoder_lora_state_dict
                )

                # convert state dict
                text_encoder_lora_state_dict = convert_state_dict_to_peft(
                    text_encoder_lora_state_dict
                )

                for name, _ in text_encoder_attn_modules(text_encoder):
                    for module in ("out_proj", "q_proj", "k_proj", "v_proj"):
                        rank_key = f"{name}.{module}.lora_B.weight"
                        if rank_key not in text_encoder_lora_state_dict:
                            continue
                        rank[rank_key] = text_encoder_lora_state_dict[rank_key].shape[1]

                for name, _ in text_encoder_mlp_modules(text_encoder):
                    for module in ("fc1", "fc2"):
                        rank_key = f"{name}.{module}.lora_B.weight"
                        if rank_key not in text_encoder_lora_state_dict:
                            continue
                        rank[rank_key] = text_encoder_lora_state_dict[rank_key].shape[1]

                if network_alphas is not None:
                    alpha_keys = [
                        k
                        for k in network_alphas.keys()
                        if k.startswith(prefix) and k.split(".")[0] == prefix
                    ]
                    network_alphas = {
                        k.replace(f"{prefix}.", ""): v
                        for k, v in network_alphas.items()
                        if k in alpha_keys
                    }

                lora_config_kwargs = get_peft_kwargs(
                    rank, network_alphas, text_encoder_lora_state_dict, is_unet=False
                )
                if "use_dora" in lora_config_kwargs:
                    if lora_config_kwargs["use_dora"]:
                        if is_peft_version("<", "0.9.0"):
                            raise ValueError(
                                "You need `peft` 0.9.0 at least to use DoRA-enabled LoRAs. Please upgrade your installation of `peft`."
                            )
                    else:
                        if is_peft_version("<", "0.9.0"):
                            lora_config_kwargs.pop("use_dora")
                lora_config = LoraConfig(**lora_config_kwargs)

                # adapter_name
                if adapter_name is None:
                    adapter_name = get_adapter_name(text_encoder)

                is_model_cpu_offload, is_sequential_cpu_offload = (
                    cls._optionally_disable_offloading(_pipeline)
                )

                # inject LoRA layers and load the state dict
                # in transformers we automatically check whether the adapter name is already in use or not
                text_encoder.load_adapter(
                    adapter_name=adapter_name,
                    adapter_state_dict=text_encoder_lora_state_dict,
                    peft_config=lora_config,
                    **peft_kwargs,
                )

                # scale LoRA layers with `lora_scale`
                scale_lora_layers(text_encoder, weight=lora_scale)

                text_encoder.to(device=text_encoder.device, dtype=text_encoder.dtype)

                # Offload back.
                if is_model_cpu_offload:
                    _pipeline.enable_model_cpu_offload()
                elif is_sequential_cpu_offload:
                    _pipeline.enable_sequential_cpu_offload()
                # Unsafe code />

    @classmethod
    def save_lora_weights(
        cls,
        save_directory: Union[str, os.PathLike],
        transformer_lora_layers: Dict[str, Union[torch.nn.Module, torch.Tensor]] = None,
        text_encoder_lora_layers: Dict[str, torch.nn.Module] = None,
        controlnet_lora_layers: Dict[str, Union[torch.nn.Module, torch.Tensor]] = None,
        is_main_process: bool = True,
        weight_name: str = None,
        save_function: Callable = None,
        safe_serialization: bool = True,
    ):
        r"""
        Save the LoRA parameters corresponding to the UNet, text encoder, and optionally controlnet.

        Arguments:
            save_directory (`str` or `os.PathLike`):
                Directory to save LoRA parameters to. Will be created if it doesn't exist.
            transformer_lora_layers (`Dict[str, torch.nn.Module]` or `Dict[str, torch.Tensor]`):
                State dict of the LoRA layers corresponding to the `transformer`.
            text_encoder_lora_layers (`Dict[str, torch.nn.Module]` or `Dict[str, torch.Tensor]`):
                State dict of the LoRA layers corresponding to the `text_encoder`. Must explicitly pass the text
                encoder LoRA state dict because it comes from 🤗 Transformers.
            controlnet_lora_layers (`Dict[str, torch.nn.Module]` or `Dict[str, torch.Tensor]`):
                State dict of the LoRA layers corresponding to the `controlnet`.
            is_main_process (`bool`, *optional*, defaults to `True`):
                Whether the process calling this is the main process or not. Useful during distributed training and you
                need to call this function on all processes. In this case, set `is_main_process=True` only on the main
                process to avoid race conditions.
            save_function (`Callable`):
                The function to use to save the state dictionary. Useful during distributed training when you need to
                replace `torch.save` with another method. Can be configured with the environment variable
                `DIFFUSERS_SAVE_MODE`.
            safe_serialization (`bool`, *optional*, defaults to `True`):
                Whether to save the model using `safetensors` or the traditional PyTorch way with `pickle`.
        """
        state_dict = {}

        if not (
            transformer_lora_layers
            or text_encoder_lora_layers
            or controlnet_lora_layers
        ):
            raise ValueError(
                "You must pass at least one of `transformer_lora_layers`, `text_encoder_lora_layers`, or `controlnet_lora_layers`."
            )

        if transformer_lora_layers:
            state_dict.update(
                cls.pack_weights(transformer_lora_layers, cls.transformer_name)
            )

        if text_encoder_lora_layers:
            state_dict.update(
                cls.pack_weights(text_encoder_lora_layers, cls.text_encoder_name)
            )

        if controlnet_lora_layers:
            controlnet_prefix = "controlnet"
            state_dict.update(
                cls.pack_weights(controlnet_lora_layers, controlnet_prefix)
            )

        # Save the model
        cls.write_lora_layers(
            state_dict=state_dict,
            save_directory=save_directory,
            is_main_process=is_main_process,
            weight_name=weight_name,
            save_function=save_function,
            safe_serialization=safe_serialization,
        )

    # Copied from diffusers.loaders.lora_pipeline.StableDiffusionLoraLoaderMixin.fuse_lora with unet->transformer
    def fuse_lora(
        self,
        components: List[str] = ["transformer", "text_encoder"],
        lora_scale: float = 1.0,
        safe_fusing: bool = False,
        adapter_names: Optional[List[str]] = None,
        **kwargs,
    ):
        r"""
        Fuses the LoRA parameters into the original parameters of the corresponding blocks.

        <Tip warning={true}>

        This is an experimental API.

        </Tip>

        Args:
            components: (`List[str]`): List of LoRA-injectable components to fuse the LoRAs into.
            lora_scale (`float`, defaults to 1.0):
                Controls how much to influence the outputs with the LoRA parameters.
            safe_fusing (`bool`, defaults to `False`):
                Whether to check fused weights for NaN values before fusing and if values are NaN not fusing them.
            adapter_names (`List[str]`, *optional*):
                Adapter names to be used for fusing. If nothing is passed, all active adapters will be fused.

        Example:

        ```py
        from diffusers import DiffusionPipeline
        import torch

        pipeline = DiffusionPipeline.from_pretrained(
            "stabilityai/stable-diffusion-xl-base-1.0", torch_dtype=torch.float16
        ).to("cuda")
        pipeline.load_lora_weights("nerijs/pixel-art-xl", weight_name="pixel-art-xl.safetensors", adapter_name="pixel")
        pipeline.fuse_lora(lora_scale=0.7)
        ```
        """
        super().fuse_lora(
            components=components,
            lora_scale=lora_scale,
            safe_fusing=safe_fusing,
            adapter_names=adapter_names,
        )

    def unfuse_lora(
        self, components: List[str] = ["transformer", "text_encoder"], **kwargs
    ):
        r"""
        Reverses the effect of
        [`pipe.fuse_lora()`](https://huggingface.co/docs/diffusers/main/en/api/loaders#diffusers.loaders.LoraBaseMixin.fuse_lora).

        <Tip warning={true}>

        This is an experimental API.

        </Tip>

        Args:
            components (`List[str]`): List of LoRA-injectable components to unfuse LoRA from.
        """
        super().unfuse_lora(components=components)


class FluxPipeline(DiffusionPipeline, FluxLoraLoaderMixin):
    r"""
    The Flux pipeline for text-to-image generation.

    Reference: https://blackforestlabs.ai/announcing-black-forest-labs/

    Args:
        transformer ([`FluxTransformer2DModel`]):
            Conditional Transformer (MMDiT) architecture to denoise the encoded image latents.
        scheduler ([`FlowMatchEulerDiscreteScheduler`]):
            A scheduler to be used in combination with `transformer` to denoise the encoded image latents.
        vae ([`AutoencoderKL`]):
            Variational Auto-Encoder (VAE) Model to encode and decode images to and from latent representations.
        text_encoder ([`CLIPTextModelWithProjection`]):
            [CLIP](https://huggingface.co/docs/transformers/model_doc/clip#transformers.CLIPTextModelWithProjection),
            specifically the [clip-vit-large-patch14](https://huggingface.co/openai/clip-vit-large-patch14) variant,
            with an additional added projection layer that is initialized with a diagonal matrix with the `hidden_size`
            as its dimension.
        text_encoder_2 ([`CLIPTextModelWithProjection`]):
            [CLIP](https://huggingface.co/docs/transformers/model_doc/clip#transformers.CLIPTextModelWithProjection),
            specifically the
            [laion/CLIP-ViT-bigG-14-laion2B-39B-b160k](https://huggingface.co/laion/CLIP-ViT-bigG-14-laion2B-39B-b160k)
            variant.
        tokenizer (`CLIPTokenizer`):
            Tokenizer of class
            [CLIPTokenizer](https://huggingface.co/docs/transformers/v4.21.0/en/model_doc/clip#transformers.CLIPTokenizer).
        tokenizer_2 (`CLIPTokenizer`):
            Second Tokenizer of class
            [CLIPTokenizer](https://huggingface.co/docs/transformers/v4.21.0/en/model_doc/clip#transformers.CLIPTokenizer).
    """

    model_cpu_offload_seq = "text_encoder->text_encoder_2->transformer->vae"
    _optional_components = []
    _callback_tensor_inputs = ["latents", "prompt_embeds"]

    def __init__(
        self,
        scheduler: FlowMatchEulerDiscreteScheduler,
        vae: AutoencoderKL,
        text_encoder: CLIPTextModel,
        tokenizer: CLIPTokenizer,
        text_encoder_2: T5EncoderModel,
        tokenizer_2: T5TokenizerFast,
        transformer: FluxTransformer2DModel,
    ):
        super().__init__()

        self.register_modules(
            vae=vae,
            text_encoder=text_encoder,
            text_encoder_2=text_encoder_2,
            tokenizer=tokenizer,
            tokenizer_2=tokenizer_2,
            transformer=transformer,
            scheduler=scheduler,
        )
        self.vae_scale_factor = (
            2 ** (len(self.vae.config.block_out_channels))
            if hasattr(self, "vae") and self.vae is not None
            else 16
        )
        self.image_processor = VaeImageProcessor(vae_scale_factor=self.vae_scale_factor)
        self.tokenizer_max_length = (
            self.tokenizer.model_max_length
            if hasattr(self, "tokenizer") and self.tokenizer is not None
            else 77
        )
        self.default_sample_size = 64

    def _get_t5_prompt_embeds(
        self,
        prompt: Union[str, List[str]] = None,
        num_images_per_prompt: int = 1,
        max_sequence_length: int = 512,
        device: Optional[torch.device] = None,
        dtype: Optional[torch.dtype] = None,
    ):
        device = device or self._execution_device
        dtype = dtype or self.text_encoder.dtype

        prompt = [prompt] if isinstance(prompt, str) else prompt
        batch_size = len(prompt)

        text_inputs = self.tokenizer_2(
            prompt,
            padding="max_length",
            max_length=max_sequence_length,
            truncation=True,
            return_length=False,
            return_overflowing_tokens=False,
            return_tensors="pt",
        )
        prompt_attention_mask = text_inputs.attention_mask
        text_input_ids = text_inputs.input_ids
        untruncated_ids = self.tokenizer_2(
            prompt, padding="longest", return_tensors="pt"
        ).input_ids

        if untruncated_ids.shape[-1] >= text_input_ids.shape[-1] and not torch.equal(
            text_input_ids, untruncated_ids
        ):
            removed_text = self.tokenizer_2.batch_decode(
                untruncated_ids[:, self.tokenizer_max_length - 1 : -1]
            )
            # logger.warning(
            #     "The following part of your input was truncated because `max_sequence_length` is set to "
            #     f" {max_sequence_length} tokens: {removed_text}"
            # )

        prompt_embeds = self.text_encoder_2(
            text_input_ids.to(device), output_hidden_states=False
        )[0]

        dtype = self.text_encoder_2.dtype
        prompt_embeds = prompt_embeds.to(dtype=dtype, device=device)

        _, seq_len, _ = prompt_embeds.shape

        # duplicate text embeddings and attention mask for each generation per prompt, using mps friendly method
        prompt_embeds = prompt_embeds.repeat(1, num_images_per_prompt, 1)
        prompt_embeds = prompt_embeds.view(
            batch_size * num_images_per_prompt, seq_len, -1
        )

        return prompt_embeds, prompt_attention_mask

    def _get_clip_prompt_embeds(
        self,
        prompt: Union[str, List[str]],
        num_images_per_prompt: int = 1,
        device: Optional[torch.device] = None,
    ):
        device = device or self._execution_device

        prompt = [prompt] if isinstance(prompt, str) else prompt
        batch_size = len(prompt)

        text_inputs = self.tokenizer(
            prompt,
            padding="max_length",
            max_length=self.tokenizer_max_length,
            truncation=True,
            return_overflowing_tokens=False,
            return_length=False,
            return_tensors="pt",
        )

        text_input_ids = text_inputs.input_ids
        untruncated_ids = self.tokenizer(
            prompt, padding="longest", return_tensors="pt"
        ).input_ids
        if untruncated_ids.shape[-1] >= text_input_ids.shape[-1] and not torch.equal(
            text_input_ids, untruncated_ids
        ):
            removed_text = self.tokenizer.batch_decode(
                untruncated_ids[:, self.tokenizer_max_length - 1 : -1]
            )
            # logger.warning(
            #     "The following part of your input was truncated because CLIP can only handle sequences up to"
            #     f" {self.tokenizer_max_length} tokens: {removed_text}"
            # )
        prompt_embeds = self.text_encoder(
            text_input_ids.to(device), output_hidden_states=False
        )

        # Use pooled output of CLIPTextModel
        prompt_embeds = prompt_embeds.pooler_output
        prompt_embeds = prompt_embeds.to(dtype=self.text_encoder.dtype, device=device)

        # duplicate text embeddings for each generation per prompt, using mps friendly method
        prompt_embeds = prompt_embeds.repeat(1, num_images_per_prompt, 1)
        prompt_embeds = prompt_embeds.view(batch_size * num_images_per_prompt, -1)

        return prompt_embeds

    def encode_prompt(
        self,
        prompt: Union[str, List[str]],
        prompt_2: Union[str, List[str]],
        device: Optional[torch.device] = None,
        num_images_per_prompt: int = 1,
        prompt_embeds: Optional[torch.FloatTensor] = None,
        pooled_prompt_embeds: Optional[torch.FloatTensor] = None,
        max_sequence_length: int = 512,
        lora_scale: Optional[float] = None,
    ):
        r"""

        Args:
            prompt (`str` or `List[str]`, *optional*):
                prompt to be encoded
            prompt_2 (`str` or `List[str]`, *optional*):
                The prompt or prompts to be sent to the `tokenizer_2` and `text_encoder_2`. If not defined, `prompt` is
                used in all text-encoders
            device: (`torch.device`):
                torch device
            num_images_per_prompt (`int`):
                number of images that should be generated per prompt
            prompt_embeds (`torch.FloatTensor`, *optional*):
                Pre-generated text embeddings. Can be used to easily tweak text inputs, *e.g.* prompt weighting. If not
                provided, text embeddings will be generated from `prompt` input argument.
            pooled_prompt_embeds (`torch.FloatTensor`, *optional*):
                Pre-generated pooled text embeddings. Can be used to easily tweak text inputs, *e.g.* prompt weighting.
                If not provided, pooled text embeddings will be generated from `prompt` input argument.
            clip_skip (`int`, *optional*):
                Number of layers to be skipped from CLIP while computing the prompt embeddings. A value of 1 means that
                the output of the pre-final layer will be used for computing the prompt embeddings.
            lora_scale (`float`, *optional*):
                A lora scale that will be applied to all LoRA layers of the text encoder if LoRA layers are loaded.
        """
        device = device or self._execution_device

        # set lora scale so that monkey patched LoRA
        # function of text encoder can correctly access it
        if lora_scale is not None and isinstance(self, FluxLoraLoaderMixin):
            self._lora_scale = lora_scale

            # dynamically adjust the LoRA scale
            if self.text_encoder is not None and USE_PEFT_BACKEND:
                scale_lora_layers(self.text_encoder, lora_scale)
            if self.text_encoder_2 is not None and USE_PEFT_BACKEND:
                scale_lora_layers(self.text_encoder_2, lora_scale)

        prompt = [prompt] if isinstance(prompt, str) else prompt
        if prompt is not None:
            batch_size = len(prompt)
        else:
            batch_size = prompt_embeds.shape[0]

        prompt_attention_mask = None
        if prompt_embeds is None:
            prompt_2 = prompt_2 or prompt
            prompt_2 = [prompt_2] if isinstance(prompt_2, str) else prompt_2

            # We only use the pooled prompt output from the CLIPTextModel
            pooled_prompt_embeds = self._get_clip_prompt_embeds(
                prompt=prompt,
                device=device,
                num_images_per_prompt=num_images_per_prompt,
            )
            prompt_embeds, prompt_attention_mask = self._get_t5_prompt_embeds(
                prompt=prompt_2,
                num_images_per_prompt=num_images_per_prompt,
                max_sequence_length=max_sequence_length,
                device=device,
            )

        if self.text_encoder is not None:
            if isinstance(self, FluxLoraLoaderMixin) and USE_PEFT_BACKEND:
                # Retrieve the original scale by scaling back the LoRA layers
                unscale_lora_layers(self.text_encoder, lora_scale)

        if self.text_encoder_2 is not None:
            if isinstance(self, FluxLoraLoaderMixin) and USE_PEFT_BACKEND:
                # Retrieve the original scale by scaling back the LoRA layers
                unscale_lora_layers(self.text_encoder_2, lora_scale)

        text_ids = torch.zeros(batch_size, prompt_embeds.shape[1], 3).to(
            device=device, dtype=prompt_embeds.dtype
        )

        return prompt_embeds, pooled_prompt_embeds, text_ids, prompt_attention_mask

    def check_inputs(
        self,
        prompt,
        prompt_2,
        height,
        width,
        prompt_embeds=None,
        pooled_prompt_embeds=None,
        callback_on_step_end_tensor_inputs=None,
        max_sequence_length=None,
    ):
        if height % 8 != 0 or width % 8 != 0:
            raise ValueError(
                f"`height` and `width` have to be divisible by 8 but are {height} and {width}."
            )

        if callback_on_step_end_tensor_inputs is not None and not all(
            k in self._callback_tensor_inputs
            for k in callback_on_step_end_tensor_inputs
        ):
            raise ValueError(
                f"`callback_on_step_end_tensor_inputs` has to be in {self._callback_tensor_inputs}, but found {[k for k in callback_on_step_end_tensor_inputs if k not in self._callback_tensor_inputs]}"
            )

        if prompt is not None and prompt_embeds is not None:
            raise ValueError(
                f"Cannot forward both `prompt`: {prompt} and `prompt_embeds`: {prompt_embeds}. Please make sure to"
                " only forward one of the two."
            )
        elif prompt_2 is not None and prompt_embeds is not None:
            raise ValueError(
                f"Cannot forward both `prompt_2`: {prompt_2} and `prompt_embeds`: {prompt_embeds}. Please make sure to"
                " only forward one of the two."
            )
        elif prompt is None and prompt_embeds is None:
            raise ValueError(
                "Provide either `prompt` or `prompt_embeds`. Cannot leave both `prompt` and `prompt_embeds` undefined."
            )
        elif prompt is not None and (
            not isinstance(prompt, str) and not isinstance(prompt, list)
        ):
            raise ValueError(
                f"`prompt` has to be of type `str` or `list` but is {type(prompt)}"
            )
        elif prompt_2 is not None and (
            not isinstance(prompt_2, str) and not isinstance(prompt_2, list)
        ):
            raise ValueError(
                f"`prompt_2` has to be of type `str` or `list` but is {type(prompt_2)}"
            )

        if prompt_embeds is not None and pooled_prompt_embeds is None:
            raise ValueError(
                "If `prompt_embeds` are provided, `pooled_prompt_embeds` also have to be passed. Make sure to generate `pooled_prompt_embeds` from the same text encoder that was used to generate `prompt_embeds`."
            )

        if max_sequence_length is not None and max_sequence_length > 512:
            raise ValueError(
                f"`max_sequence_length` cannot be greater than 512 but is {max_sequence_length}"
            )

    @staticmethod
    def _prepare_latent_image_ids(batch_size, height, width, device, dtype):
        latent_image_ids = torch.zeros(height // 2, width // 2, 3)
        latent_image_ids[..., 1] = (
            latent_image_ids[..., 1] + torch.arange(height // 2)[:, None]
        )
        latent_image_ids[..., 2] = (
            latent_image_ids[..., 2] + torch.arange(width // 2)[None, :]
        )

        latent_image_id_height, latent_image_id_width, latent_image_id_channels = (
            latent_image_ids.shape
        )

        latent_image_ids = latent_image_ids[None, :].repeat(batch_size, 1, 1, 1)
        latent_image_ids = latent_image_ids.reshape(
            batch_size,
            latent_image_id_height * latent_image_id_width,
            latent_image_id_channels,
        )

        return latent_image_ids.to(device=device, dtype=dtype)

    @staticmethod
    def _pack_latents(latents, batch_size, num_channels_latents, height, width):
        latents = latents.view(
            batch_size, num_channels_latents, height // 2, 2, width // 2, 2
        )
        latents = latents.permute(0, 2, 4, 1, 3, 5)
        latents = latents.reshape(
            batch_size, (height // 2) * (width // 2), num_channels_latents * 4
        )

        return latents

    @staticmethod
    def _unpack_latents(latents, height, width, vae_scale_factor):
        batch_size, num_patches, channels = latents.shape

        height = height // vae_scale_factor
        width = width // vae_scale_factor

        latents = latents.view(batch_size, height, width, channels // 4, 2, 2)
        latents = latents.permute(0, 3, 1, 4, 2, 5)

        latents = latents.reshape(
            batch_size, channels // (2 * 2), height * 2, width * 2
        )

        return latents

    def prepare_latents(
        self,
        batch_size,
        num_channels_latents,
        height,
        width,
        dtype,
        device,
        generator,
        latents=None,
    ):
        height = 2 * (int(height) // self.vae_scale_factor)
        width = 2 * (int(width) // self.vae_scale_factor)

        shape = (batch_size, num_channels_latents, height, width)

        if latents is not None:
            latent_image_ids = self._prepare_latent_image_ids(
                batch_size, height, width, device, dtype
            )
            return latents.to(device=device, dtype=dtype), latent_image_ids

        if isinstance(generator, list) and len(generator) != batch_size:
            raise ValueError(
                f"You have passed a list of generators of length {len(generator)}, but requested an effective batch"
                f" size of {batch_size}. Make sure the batch size matches the length of the generators."
            )

        latents = randn_tensor(shape, generator=generator, device=device, dtype=dtype)
        latents = self._pack_latents(
            latents, batch_size, num_channels_latents, height, width
        )

        latent_image_ids = self._prepare_latent_image_ids(
            batch_size, height, width, device, dtype
        )

        return latents, latent_image_ids

    @property
    def guidance_scale(self):
        return self._guidance_scale

    @property
    def joint_attention_kwargs(self):
        return self._joint_attention_kwargs

    @property
    def num_timesteps(self):
        return self._num_timesteps

    @property
    def interrupt(self):
        return self._interrupt

    @torch.no_grad()
    @replace_example_docstring(EXAMPLE_DOC_STRING)
    def __call__(
        self,
        prompt: Union[str, List[str]] = None,
        prompt_mask: Optional[Union[torch.FloatTensor, List[torch.FloatTensor]]] = None,
        negative_mask: Optional[
            Union[torch.FloatTensor, List[torch.FloatTensor]]
        ] = None,
        prompt_2: Optional[Union[str, List[str]]] = None,
        height: Optional[int] = None,
        width: Optional[int] = None,
        num_inference_steps: int = 28,
        timesteps: List[int] = None,
        guidance_scale: float = 3.5,
        num_images_per_prompt: Optional[int] = 1,
        generator: Optional[Union[torch.Generator, List[torch.Generator]]] = None,
        latents: Optional[torch.FloatTensor] = None,
        prompt_embeds: Optional[torch.FloatTensor] = None,
        pooled_prompt_embeds: Optional[torch.FloatTensor] = None,
        output_type: Optional[str] = "pil",
        return_dict: bool = True,
        joint_attention_kwargs: Optional[Dict[str, Any]] = None,
        callback_on_step_end: Optional[Callable[[int, int, Dict], None]] = None,
        callback_on_step_end_tensor_inputs: List[str] = ["latents"],
        max_sequence_length: int = 512,
        guidance_scale_real: float = 1.0,
        negative_prompt: Union[str, List[str]] = "",
        negative_prompt_2: Union[str, List[str]] = "",
        negative_prompt_embeds: Optional[torch.FloatTensor] = None,
        negative_pooled_prompt_embeds: Optional[torch.FloatTensor] = None,
        no_cfg_until_timestep: int = 2,
    ):
        r"""
        Function invoked when calling the pipeline for generation.

        Args:
            prompt (`str` or `List[str]`, *optional*):
                The prompt or prompts to guide the image generation. If not defined, one has to pass `prompt_embeds`.
                instead.
            prompt_mask (`str` or `List[str]`, *optional*):
                The prompt or prompts to be used as a mask for the image generation. If not defined, `prompt` is used
                instead.
            prompt_2 (`str` or `List[str]`, *optional*):
                The prompt or prompts to be sent to `tokenizer_2` and `text_encoder_2`. If not defined, `prompt` is
                will be used instead
            height (`int`, *optional*, defaults to self.unet.config.sample_size * self.vae_scale_factor):
                The height in pixels of the generated image. This is set to 1024 by default for the best results.
            width (`int`, *optional*, defaults to self.unet.config.sample_size * self.vae_scale_factor):
                The width in pixels of the generated image. This is set to 1024 by default for the best results.
            num_inference_steps (`int`, *optional*, defaults to 50):
                The number of denoising steps. More denoising steps usually lead to a higher quality image at the
                expense of slower inference.
            timesteps (`List[int]`, *optional*):
                Custom timesteps to use for the denoising process with schedulers which support a `timesteps` argument
                in their `set_timesteps` method. If not defined, the default behavior when `num_inference_steps` is
                passed will be used. Must be in descending order.
            guidance_scale (`float`, *optional*, defaults to 7.0):
                Guidance scale as defined in [Classifier-Free Diffusion Guidance](https://arxiv.org/abs/2207.12598).
                `guidance_scale` is defined as `w` of equation 2. of [Imagen
                Paper](https://arxiv.org/pdf/2205.11487.pdf). Guidance scale is enabled by setting `guidance_scale >
                1`. Higher guidance scale encourages to generate images that are closely linked to the text `prompt`,
                usually at the expense of lower image quality.
            num_images_per_prompt (`int`, *optional*, defaults to 1):
                The number of images to generate per prompt.
            generator (`torch.Generator` or `List[torch.Generator]`, *optional*):
                One or a list of [torch generator(s)](https://pytorch.org/docs/stable/generated/torch.Generator.html)
                to make generation deterministic.
            latents (`torch.FloatTensor`, *optional*):
                Pre-generated noisy latents, sampled from a Gaussian distribution, to be used as inputs for image
                generation. Can be used to tweak the same generation with different prompts. If not provided, a latents
                tensor will ge generated by sampling using the supplied random `generator`.
            prompt_embeds (`torch.FloatTensor`, *optional*):
                Pre-generated text embeddings. Can be used to easily tweak text inputs, *e.g.* prompt weighting. If not
                provided, text embeddings will be generated from `prompt` input argument.
            pooled_prompt_embeds (`torch.FloatTensor`, *optional*):
                Pre-generated pooled text embeddings. Can be used to easily tweak text inputs, *e.g.* prompt weighting.
                If not provided, pooled text embeddings will be generated from `prompt` input argument.
            output_type (`str`, *optional*, defaults to `"pil"`):
                The output format of the generate image. Choose between
                [PIL](https://pillow.readthedocs.io/en/stable/): `Image.Image` or `np.array`.
            return_dict (`bool`, *optional*, defaults to `True`):
                Whether or not to return a [`~pipelines.flux.FluxPipelineOutput`] instead of a plain tuple.
            joint_attention_kwargs (`dict`, *optional*):
                A kwargs dictionary that if specified is passed along to the `AttentionProcessor` as defined under
                `self.processor` in
                [diffusers.models.attention_processor](https://github.com/huggingface/diffusers/blob/main/src/diffusers/models/attention_processor.py).
            callback_on_step_end (`Callable`, *optional*):
                A function that calls at the end of each denoising steps during the inference. The function is called
                with the following arguments: `callback_on_step_end(self: DiffusionPipeline, step: int, timestep: int,
                callback_kwargs: Dict)`. `callback_kwargs` will include a list of all tensors as specified by
                `callback_on_step_end_tensor_inputs`.
            callback_on_step_end_tensor_inputs (`List`, *optional*):
                The list of tensor inputs for the `callback_on_step_end` function. The tensors specified in the list
                will be passed as `callback_kwargs` argument. You will only be able to include variables listed in the
                `._callback_tensor_inputs` attribute of your pipeline class.
            max_sequence_length (`int` defaults to 512): Maximum sequence length to use with the `prompt`.

        Examples:

        Returns:
            [`~pipelines.flux.FluxPipelineOutput`] or `tuple`: [`~pipelines.flux.FluxPipelineOutput`] if `return_dict`
            is True, otherwise a `tuple`. When returning a tuple, the first element is a list with the generated
            images.
        """

        height = height or self.default_sample_size * self.vae_scale_factor
        width = width or self.default_sample_size * self.vae_scale_factor

        # 1. Check inputs. Raise error if not correct
        self.check_inputs(
            prompt,
            prompt_2,
            height,
            width,
            prompt_embeds=prompt_embeds,
            pooled_prompt_embeds=pooled_prompt_embeds,
            callback_on_step_end_tensor_inputs=callback_on_step_end_tensor_inputs,
            max_sequence_length=max_sequence_length,
        )

        self._guidance_scale = guidance_scale
        self._guidance_scale_real = guidance_scale_real
        self._joint_attention_kwargs = joint_attention_kwargs
        self._interrupt = False

        # 2. Define call parameters
        if prompt is not None and isinstance(prompt, str):
            batch_size = 1
        elif prompt is not None and isinstance(prompt, list):
            batch_size = len(prompt)
        else:
            batch_size = prompt_embeds.shape[0]

        device = self._execution_device

        lora_scale = (
            self.joint_attention_kwargs.get("scale", None)
            if self.joint_attention_kwargs is not None
            else None
        )
        (
            prompt_embeds,
            pooled_prompt_embeds,
            text_ids,
            _,
        ) = self.encode_prompt(
            prompt=prompt,
            prompt_2=prompt_2,
            prompt_embeds=prompt_embeds,
            pooled_prompt_embeds=pooled_prompt_embeds,
            device=device,
            num_images_per_prompt=num_images_per_prompt,
            max_sequence_length=max_sequence_length,
            lora_scale=lora_scale,
        )

        if negative_prompt_2 == "" and negative_prompt != "":
            negative_prompt_2 = negative_prompt

        negative_text_ids = text_ids
        if guidance_scale_real > 1.0 and (
            negative_prompt_embeds is None or negative_pooled_prompt_embeds is None
        ):
            (
                negative_prompt_embeds,
                negative_pooled_prompt_embeds,
                negative_text_ids,
                _,
            ) = self.encode_prompt(
                prompt=negative_prompt,
                prompt_2=negative_prompt_2,
                prompt_embeds=None,
                pooled_prompt_embeds=None,
                device=device,
                num_images_per_prompt=num_images_per_prompt,
                max_sequence_length=max_sequence_length,
                lora_scale=lora_scale,
            )

        # 4. Prepare latent variables
        num_channels_latents = self.transformer.config.in_channels // 4
        latents, latent_image_ids = self.prepare_latents(
            batch_size * num_images_per_prompt,
            num_channels_latents,
            height,
            width,
            prompt_embeds.dtype,
            device,
            generator,
            latents,
        )

        # 5. Prepare timesteps
        sigmas = np.linspace(1.0, 1 / num_inference_steps, num_inference_steps)
        image_seq_len = latents.shape[1]
        mu = calculate_shift(
            image_seq_len,
            self.scheduler.config.base_image_seq_len,
            self.scheduler.config.max_image_seq_len,
            self.scheduler.config.base_shift,
            self.scheduler.config.max_shift,
        )
        timesteps, num_inference_steps = retrieve_timesteps(
            self.scheduler,
            num_inference_steps,
            device,
            timesteps,
            sigmas,
            mu=mu,
        )
        num_warmup_steps = max(
            len(timesteps) - num_inference_steps * self.scheduler.order, 0
        )
        self._num_timesteps = len(timesteps)

        latents = latents.to(self.transformer.device)
        latent_image_ids = latent_image_ids.to(self.transformer.device)[0]
        timesteps = timesteps.to(self.transformer.device)
        text_ids = text_ids.to(self.transformer.device)[0]

        # 6. Denoising loop
        with self.progress_bar(total=num_inference_steps) as progress_bar:
            for i, t in enumerate(timesteps):
                if self.interrupt:
                    continue

                # broadcast to batch dimension in a way that's compatible with ONNX/Core ML
                timestep = t.expand(latents.shape[0]).to(latents.dtype)

                # handle guidance
                if self.transformer.config.guidance_embeds:
                    guidance = torch.tensor(
                        [guidance_scale], device=self.transformer.device
                    )
                    guidance = guidance.expand(latents.shape[0])
                else:
                    guidance = None

                extra_transformer_args = {}
                if prompt_mask is not None:
                    extra_transformer_args["attention_mask"] = prompt_mask.to(
                        device=self.transformer.device
                    )

                noise_pred = self.transformer(
                    hidden_states=latents.to(
                        device=self.transformer.device  # , dtype=self.transformer.dtype     # can't cast dtype like this because of NF4
                    ),
                    # YiYi notes: divide it by 1000 for now because we scale it by 1000 in the transforme rmodel (we should not keep it but I want to keep the inputs same for the model for testing)
                    timestep=timestep / 1000,
                    guidance=guidance,
                    pooled_projections=pooled_prompt_embeds.to(
                        device=self.transformer.device  # , dtype=self.transformer.dtype     # can't cast dtype like this because of NF4
                    ),
                    encoder_hidden_states=prompt_embeds.to(
                        device=self.transformer.device  # , dtype=self.transformer.dtype     # can't cast dtype like this because of NF4
                    ),
                    txt_ids=text_ids,
                    img_ids=latent_image_ids,
                    joint_attention_kwargs=self.joint_attention_kwargs,
                    return_dict=False,
                    **extra_transformer_args,
                )[0]

                # TODO optionally use batch prediction to speed this up.
                if guidance_scale_real > 1.0 and i >= no_cfg_until_timestep:
                    if negative_mask is not None:
                        extra_transformer_args["attention_mask"] = negative_mask.to(
                            device=self.transformer.device
                        )
                    noise_pred_uncond = self.transformer(
                        hidden_states=latents.to(
                            device=self.transformer.device  # , dtype=self.transformer.dtype     # can't cast dtype like this because of NF4
                        ),
                        # YiYi notes: divide it by 1000 for now because we scale it by 1000 in the transforme rmodel (we should not keep it but I want to keep the inputs same for the model for testing)
                        timestep=timestep / 1000,
                        guidance=guidance,
                        pooled_projections=negative_pooled_prompt_embeds.to(
                            device=self.transformer.device  # , dtype=self.transformer.dtype     # can't cast dtype like this because of NF4
                        ),
                        encoder_hidden_states=negative_prompt_embeds.to(
                            device=self.transformer.device  # , dtype=self.transformer.dtype     # can't cast dtype like this because of NF4
                        ),
                        txt_ids=negative_text_ids.to(device=self.transformer.device),
                        img_ids=latent_image_ids.to(device=self.transformer.device),
                        joint_attention_kwargs=self.joint_attention_kwargs,
                        **extra_transformer_args,
                        return_dict=False,
                    )[0]

                    noise_pred = noise_pred_uncond + guidance_scale_real * (
                        noise_pred - noise_pred_uncond
                    )

                # compute the previous noisy sample x_t -> x_t-1
                latents_dtype = latents.dtype
                latents = self.scheduler.step(
                    noise_pred, t, latents, return_dict=False
                )[0]

                if latents.dtype != latents_dtype:
                    if torch.backends.mps.is_available():
                        # some platforms (eg. apple mps) misbehave due to a pytorch bug: https://github.com/pytorch/pytorch/pull/99272
                        latents = latents.to(latents_dtype)

                if callback_on_step_end is not None:
                    callback_kwargs = {}
                    for k in callback_on_step_end_tensor_inputs:
                        callback_kwargs[k] = locals()[k]
                    callback_outputs = callback_on_step_end(self, i, t, callback_kwargs)

                    latents = callback_outputs.pop("latents", latents)
                    prompt_embeds = callback_outputs.pop("prompt_embeds", prompt_embeds)

                # call the callback, if provided
                if i == len(timesteps) - 1 or (
                    (i + 1) > num_warmup_steps and (i + 1) % self.scheduler.order == 0
                ):
                    progress_bar.update()

                if XLA_AVAILABLE:
                    xm.mark_step()

        if output_type == "latent":
            image = latents

        else:
            latents = self._unpack_latents(
                latents, height, width, self.vae_scale_factor
            )
            latents = (
                latents / self.vae.config.scaling_factor
            ) + self.vae.config.shift_factor
            if hasattr(torch.nn.functional, "scaled_dot_product_attention_sdpa"):
                # we have SageAttention loaded. fallback to SDPA for decode.
                torch.nn.functional.scaled_dot_product_attention = (
                    torch.nn.functional.scaled_dot_product_attention_sdpa
                )

            image = self.vae.decode(
                latents.to(dtype=self.vae.dtype), return_dict=False
            )[0]

            if hasattr(torch.nn.functional, "scaled_dot_product_attention_sdpa"):
                # reenable SageAttention for training.
                torch.nn.functional.scaled_dot_product_attention = (
                    torch.nn.functional.scaled_dot_product_attention_sage
                )

            image = self.image_processor.postprocess(image, output_type=output_type)

        # Offload all models
        self.maybe_free_model_hooks()

        if not return_dict:
            return (image,)

        return FluxPipelineOutput(images=image)


<<<<<<< HEAD
EXAMPLE_DOC_STRING = """
    Examples:
        ```py
        >>> import torch
        >>> from diffusers.utils import load_image
        >>> from diffusers import FluxControlNetPipeline
        >>> from diffusers import FluxControlNetModel

        >>> base_model = "black-forest-labs/FLUX.1-dev"
        >>> controlnet_model = "InstantX/FLUX.1-dev-controlnet-canny"
        >>> controlnet = FluxControlNetModel.from_pretrained(controlnet_model, torch_dtype=torch.bfloat16)
        >>> pipe = FluxControlNetPipeline.from_pretrained(
        ...     base_model, controlnet=controlnet, torch_dtype=torch.bfloat16
        ... )
        >>> pipe.to("cuda")
        >>> control_image = load_image("https://huggingface.co/InstantX/SD3-Controlnet-Canny/resolve/main/canny.jpg")
        >>> prompt = "A girl in city, 25 years old, cool, futuristic"
        >>> image = pipe(
        ...     prompt,
        ...     control_image=control_image,
        ...     control_guidance_start=0.2,
        ...     control_guidance_end=0.8,
        ...     controlnet_conditioning_scale=1.0,
        ...     num_inference_steps=28,
        ...     guidance_scale=3.5,
        ... ).images[0]
        >>> image.save("flux.png")
        ```
"""


# Copied from diffusers.pipelines.stable_diffusion.pipeline_stable_diffusion_img2img.retrieve_latents
def retrieve_latents(
    encoder_output: torch.Tensor,
    generator: Optional[torch.Generator] = None,
    sample_mode: str = "sample",
):
    if hasattr(encoder_output, "latent_dist") and sample_mode == "sample":
        return encoder_output.latent_dist.sample(generator)
    elif hasattr(encoder_output, "latent_dist") and sample_mode == "argmax":
        return encoder_output.latent_dist.mode()
    elif hasattr(encoder_output, "latents"):
        return encoder_output.latents
    else:
        raise AttributeError("Could not access latents of provided encoder_output")


from dataclasses import dataclass
from typing import List, Union
import PIL.Image
from diffusers.utils import BaseOutput
=======
PREFERED_KONTEXT_RESOLUTIONS = [
    (672, 1568),
    (688, 1504),
    (720, 1456),
    (752, 1392),
    (800, 1328),
    (832, 1248),
    (880, 1184),
    (944, 1104),
    (1024, 1024),
    (1104, 944),
    (1184, 880),
    (1248, 832),
    (1328, 800),
    (1392, 752),
    (1456, 720),
    (1504, 688),
    (1568, 672),
]


def calculate_shift(
    image_seq_len,
    base_seq_len: int = 256,
    max_seq_len: int = 4096,
    base_shift: float = 0.5,
    max_shift: float = 1.16,
):
    m = (max_shift - base_shift) / (max_seq_len - base_seq_len)
    b = base_shift - m * base_seq_len
    mu = image_seq_len * m + b
    return mu


# Copied from diffusers.pipelines.stable_diffusion.pipeline_stable_diffusion.retrieve_timesteps
def retrieve_timesteps(
    scheduler,
    num_inference_steps: Optional[int] = None,
    device: Optional[Union[str, torch.device]] = None,
    timesteps: Optional[List[int]] = None,
    sigmas: Optional[List[float]] = None,
    **kwargs,
):
    """
    Calls the scheduler's `set_timesteps` method and retrieves timesteps from the scheduler after the call. Handles
    custom timesteps. Any kwargs will be supplied to `scheduler.set_timesteps`.

    Args:
        scheduler (`SchedulerMixin`):
            The scheduler to get timesteps from.
        num_inference_steps (`int`):
            The number of diffusion steps used when generating samples with a pre-trained model. If used, `timesteps`
            must be `None`.
        device (`str` or `torch.device`, *optional*):
            The device to which the timesteps should be moved to. If `None`, the timesteps are not moved.
        timesteps (`List[int]`, *optional*):
            Custom timesteps used to override the timestep spacing strategy of the scheduler. If `timesteps` is passed,
            `num_inference_steps` and `sigmas` must be `None`.
        sigmas (`List[float]`, *optional*):
            Custom sigmas used to override the timestep spacing strategy of the scheduler. If `sigmas` is passed,
            `num_inference_steps` and `timesteps` must be `None`.

    Returns:
        `Tuple[torch.Tensor, int]`: A tuple where the first element is the timestep schedule from the scheduler and the
        second element is the number of inference steps.
    """
    if timesteps is not None and sigmas is not None:
        raise ValueError(
            "Only one of `timesteps` or `sigmas` can be passed. Please choose one to set custom values"
        )
    if timesteps is not None:
        accepts_timesteps = "timesteps" in set(
            inspect.signature(scheduler.set_timesteps).parameters.keys()
        )
        if not accepts_timesteps:
            raise ValueError(
                f"The current scheduler class {scheduler.__class__}'s `set_timesteps` does not support custom"
                f" timestep schedules. Please check whether you are using the correct scheduler."
            )
        scheduler.set_timesteps(timesteps=timesteps, device=device, **kwargs)
        timesteps = scheduler.timesteps
        num_inference_steps = len(timesteps)
    elif sigmas is not None:
        accept_sigmas = "sigmas" in set(
            inspect.signature(scheduler.set_timesteps).parameters.keys()
        )
        if not accept_sigmas:
            raise ValueError(
                f"The current scheduler class {scheduler.__class__}'s `set_timesteps` does not support custom"
                f" sigmas schedules. Please check whether you are using the correct scheduler."
            )
        scheduler.set_timesteps(sigmas=sigmas, device=device, **kwargs)
        timesteps = scheduler.timesteps
        num_inference_steps = len(timesteps)
    else:
        scheduler.set_timesteps(num_inference_steps, device=device, **kwargs)
        timesteps = scheduler.timesteps
    return timesteps, num_inference_steps


class FluxKontextPipeline(DiffusionPipeline, FluxLoraLoaderMixin):
    r"""
    The Flux pipeline for text-to-image generation.

    Reference: https://blackforestlabs.ai/announcing-black-forest-labs/

    Args:
        transformer ([`FluxTransformer2DModel`]):
            Conditional Transformer (MMDiT) architecture to denoise the encoded image latents.
        scheduler ([`FlowMatchEulerDiscreteScheduler`]):
            A scheduler to be used in combination with `transformer` to denoise the encoded image latents.
        vae ([`AutoencoderKL`]):
            Variational Auto-Encoder (VAE) Model to encode and decode images to and from latent representations.
        text_encoder ([`CLIPTextModelWithProjection`]):
            [CLIP](https://huggingface.co/docs/transformers/model_doc/clip#transformers.CLIPTextModelWithProjection),
            specifically the [clip-vit-large-patch14](https://huggingface.co/openai/clip-vit-large-patch14) variant,
            with an additional added projection layer that is initialized with a diagonal matrix with the `hidden_size`
            as its dimension.
        text_encoder_2 ([`CLIPTextModelWithProjection`]):
            [CLIP](https://huggingface.co/docs/transformers/model_doc/clip#transformers.CLIPTextModelWithProjection),
            specifically the
            [laion/CLIP-ViT-bigG-14-laion2B-39B-b160k](https://huggingface.co/laion/CLIP-ViT-bigG-14-laion2B-39B-b160k)
            variant.
        tokenizer (`CLIPTokenizer`):
            Tokenizer of class
            [CLIPTokenizer](https://huggingface.co/docs/transformers/v4.21.0/en/model_doc/clip#transformers.CLIPTokenizer).
        tokenizer_2 (`CLIPTokenizer`):
            Second Tokenizer of class
            [CLIPTokenizer](https://huggingface.co/docs/transformers/v4.21.0/en/model_doc/clip#transformers.CLIPTokenizer).
    """

    model_cpu_offload_seq = "text_encoder->text_encoder_2->transformer->vae"
    _optional_components = []
    _callback_tensor_inputs = ["latents", "prompt_embeds"]

    def __init__(
        self,
        scheduler: FlowMatchEulerDiscreteScheduler,
        vae: AutoencoderKL,
        text_encoder: CLIPTextModel,
        tokenizer: CLIPTokenizer,
        text_encoder_2: T5EncoderModel,
        tokenizer_2: T5TokenizerFast,
        transformer: FluxTransformer2DModel,
    ):
        super().__init__()

        self.register_modules(
            vae=vae,
            text_encoder=text_encoder,
            text_encoder_2=text_encoder_2,
            tokenizer=tokenizer,
            tokenizer_2=tokenizer_2,
            transformer=transformer,
            scheduler=scheduler,
        )
        self.vae_scale_factor = (
            2 ** (len(self.vae.config.block_out_channels))
            if hasattr(self, "vae") and self.vae is not None
            else 16
        )
        self.image_processor = VaeImageProcessor(vae_scale_factor=self.vae_scale_factor)
        self.tokenizer_max_length = (
            self.tokenizer.model_max_length
            if hasattr(self, "tokenizer") and self.tokenizer is not None
            else 77
        )
        self.default_sample_size = 64
        self.latent_channels = (
            self.vae.config.latent_channels if getattr(self, "vae", None) else 16
        )

    def _get_t5_prompt_embeds(
        self,
        prompt: Union[str, List[str]] = None,
        num_images_per_prompt: int = 1,
        max_sequence_length: int = 512,
        device: Optional[torch.device] = None,
        dtype: Optional[torch.dtype] = None,
    ):
        device = device or self._execution_device
        dtype = dtype or self.text_encoder.dtype

        prompt = [prompt] if isinstance(prompt, str) else prompt
        batch_size = len(prompt)

        text_inputs = self.tokenizer_2(
            prompt,
            padding="max_length",
            max_length=max_sequence_length,
            truncation=True,
            return_length=False,
            return_overflowing_tokens=False,
            return_tensors="pt",
        )
        prompt_attention_mask = text_inputs.attention_mask
        text_input_ids = text_inputs.input_ids
        untruncated_ids = self.tokenizer_2(
            prompt, padding="longest", return_tensors="pt"
        ).input_ids

        if untruncated_ids.shape[-1] >= text_input_ids.shape[-1] and not torch.equal(
            text_input_ids, untruncated_ids
        ):
            removed_text = self.tokenizer_2.batch_decode(
                untruncated_ids[:, self.tokenizer_max_length - 1 : -1]
            )
            # logger.warning(
            #     "The following part of your input was truncated because `max_sequence_length` is set to "
            #     f" {max_sequence_length} tokens: {removed_text}"
            # )

        prompt_embeds = self.text_encoder_2(
            text_input_ids.to(device), output_hidden_states=False
        )[0]

        dtype = self.text_encoder_2.dtype
        prompt_embeds = prompt_embeds.to(dtype=dtype, device=device)

        _, seq_len, _ = prompt_embeds.shape

        # duplicate text embeddings and attention mask for each generation per prompt, using mps friendly method
        prompt_embeds = prompt_embeds.repeat(1, num_images_per_prompt, 1)
        prompt_embeds = prompt_embeds.view(
            batch_size * num_images_per_prompt, seq_len, -1
        )

        return prompt_embeds, prompt_attention_mask

    def _get_clip_prompt_embeds(
        self,
        prompt: Union[str, List[str]],
        num_images_per_prompt: int = 1,
        device: Optional[torch.device] = None,
    ):
        device = device or self._execution_device

        prompt = [prompt] if isinstance(prompt, str) else prompt
        batch_size = len(prompt)

        text_inputs = self.tokenizer(
            prompt,
            padding="max_length",
            max_length=self.tokenizer_max_length,
            truncation=True,
            return_overflowing_tokens=False,
            return_length=False,
            return_tensors="pt",
        )

        text_input_ids = text_inputs.input_ids
        untruncated_ids = self.tokenizer(
            prompt, padding="longest", return_tensors="pt"
        ).input_ids
        if untruncated_ids.shape[-1] >= text_input_ids.shape[-1] and not torch.equal(
            text_input_ids, untruncated_ids
        ):
            removed_text = self.tokenizer.batch_decode(
                untruncated_ids[:, self.tokenizer_max_length - 1 : -1]
            )
            # logger.warning(
            #     "The following part of your input was truncated because CLIP can only handle sequences up to"
            #     f" {self.tokenizer_max_length} tokens: {removed_text}"
            # )
        prompt_embeds = self.text_encoder(
            text_input_ids.to(device), output_hidden_states=False
        )

        # Use pooled output of CLIPTextModel
        prompt_embeds = prompt_embeds.pooler_output
        prompt_embeds = prompt_embeds.to(dtype=self.text_encoder.dtype, device=device)

        # duplicate text embeddings for each generation per prompt, using mps friendly method
        prompt_embeds = prompt_embeds.repeat(1, num_images_per_prompt, 1)
        prompt_embeds = prompt_embeds.view(batch_size * num_images_per_prompt, -1)

        return prompt_embeds

    def encode_prompt(
        self,
        prompt: Union[str, List[str]],
        prompt_2: Union[str, List[str]],
        device: Optional[torch.device] = None,
        num_images_per_prompt: int = 1,
        prompt_embeds: Optional[torch.FloatTensor] = None,
        pooled_prompt_embeds: Optional[torch.FloatTensor] = None,
        max_sequence_length: int = 512,
        lora_scale: Optional[float] = None,
    ):
        r"""

        Args:
            prompt (`str` or `List[str]`, *optional*):
                prompt to be encoded
            prompt_2 (`str` or `List[str]`, *optional*):
                The prompt or prompts to be sent to the `tokenizer_2` and `text_encoder_2`. If not defined, `prompt` is
                used in all text-encoders
            device: (`torch.device`):
                torch device
            num_images_per_prompt (`int`):
                number of images that should be generated per prompt
            prompt_embeds (`torch.FloatTensor`, *optional*):
                Pre-generated text embeddings. Can be used to easily tweak text inputs, *e.g.* prompt weighting. If not
                provided, text embeddings will be generated from `prompt` input argument.
            pooled_prompt_embeds (`torch.FloatTensor`, *optional*):
                Pre-generated pooled text embeddings. Can be used to easily tweak text inputs, *e.g.* prompt weighting.
                If not provided, pooled text embeddings will be generated from `prompt` input argument.
            clip_skip (`int`, *optional*):
                Number of layers to be skipped from CLIP while computing the prompt embeddings. A value of 1 means that
                the output of the pre-final layer will be used for computing the prompt embeddings.
            lora_scale (`float`, *optional*):
                A lora scale that will be applied to all LoRA layers of the text encoder if LoRA layers are loaded.
        """
        device = device or self._execution_device

        # set lora scale so that monkey patched LoRA
        # function of text encoder can correctly access it
        if lora_scale is not None and isinstance(self, FluxLoraLoaderMixin):
            self._lora_scale = lora_scale

            # dynamically adjust the LoRA scale
            if self.text_encoder is not None and USE_PEFT_BACKEND:
                scale_lora_layers(self.text_encoder, lora_scale)
            if self.text_encoder_2 is not None and USE_PEFT_BACKEND:
                scale_lora_layers(self.text_encoder_2, lora_scale)

        prompt = [prompt] if isinstance(prompt, str) else prompt
        if prompt is not None:
            batch_size = len(prompt)
        else:
            batch_size = prompt_embeds.shape[0]

        prompt_attention_mask = None
        if prompt_embeds is None:
            prompt_2 = prompt_2 or prompt
            prompt_2 = [prompt_2] if isinstance(prompt_2, str) else prompt_2

            # We only use the pooled prompt output from the CLIPTextModel
            pooled_prompt_embeds = self._get_clip_prompt_embeds(
                prompt=prompt,
                device=device,
                num_images_per_prompt=num_images_per_prompt,
            )
            prompt_embeds, prompt_attention_mask = self._get_t5_prompt_embeds(
                prompt=prompt_2,
                num_images_per_prompt=num_images_per_prompt,
                max_sequence_length=max_sequence_length,
                device=device,
            )

        if self.text_encoder is not None:
            if isinstance(self, FluxLoraLoaderMixin) and USE_PEFT_BACKEND:
                # Retrieve the original scale by scaling back the LoRA layers
                unscale_lora_layers(self.text_encoder, lora_scale)

        if self.text_encoder_2 is not None:
            if isinstance(self, FluxLoraLoaderMixin) and USE_PEFT_BACKEND:
                # Retrieve the original scale by scaling back the LoRA layers
                unscale_lora_layers(self.text_encoder_2, lora_scale)

        text_ids = torch.zeros(batch_size, prompt_embeds.shape[1], 3).to(
            device=device, dtype=prompt_embeds.dtype
        )

        return prompt_embeds, pooled_prompt_embeds, text_ids, prompt_attention_mask

    def check_inputs(
        self,
        prompt,
        prompt_2,
        height,
        width,
        prompt_embeds=None,
        pooled_prompt_embeds=None,
        callback_on_step_end_tensor_inputs=None,
        max_sequence_length=None,
    ):
        if height % 8 != 0 or width % 8 != 0:
            raise ValueError(
                f"`height` and `width` have to be divisible by 8 but are {height} and {width}."
            )

        if callback_on_step_end_tensor_inputs is not None and not all(
            k in self._callback_tensor_inputs
            for k in callback_on_step_end_tensor_inputs
        ):
            raise ValueError(
                f"`callback_on_step_end_tensor_inputs` has to be in {self._callback_tensor_inputs}, but found {[k for k in callback_on_step_end_tensor_inputs if k not in self._callback_tensor_inputs]}"
            )

        if prompt is not None and prompt_embeds is not None:
            raise ValueError(
                f"Cannot forward both `prompt`: {prompt} and `prompt_embeds`: {prompt_embeds}. Please make sure to"
                " only forward one of the two."
            )
        elif prompt_2 is not None and prompt_embeds is not None:
            raise ValueError(
                f"Cannot forward both `prompt_2`: {prompt_2} and `prompt_embeds`: {prompt_embeds}. Please make sure to"
                " only forward one of the two."
            )
        elif prompt is None and prompt_embeds is None:
            raise ValueError(
                "Provide either `prompt` or `prompt_embeds`. Cannot leave both `prompt` and `prompt_embeds` undefined."
            )
        elif prompt is not None and (
            not isinstance(prompt, str) and not isinstance(prompt, list)
        ):
            raise ValueError(
                f"`prompt` has to be of type `str` or `list` but is {type(prompt)}"
            )
        elif prompt_2 is not None and (
            not isinstance(prompt_2, str) and not isinstance(prompt_2, list)
        ):
            raise ValueError(
                f"`prompt_2` has to be of type `str` or `list` but is {type(prompt_2)}"
            )

        if prompt_embeds is not None and pooled_prompt_embeds is None:
            raise ValueError(
                "If `prompt_embeds` are provided, `pooled_prompt_embeds` also have to be passed. Make sure to generate `pooled_prompt_embeds` from the same text encoder that was used to generate `prompt_embeds`."
            )

        if max_sequence_length is not None and max_sequence_length > 512:
            raise ValueError(
                f"`max_sequence_length` cannot be greater than 512 but is {max_sequence_length}"
            )

    @staticmethod
    def _prepare_latent_image_ids(batch_size, height, width, device, dtype):
        latent_image_ids = torch.zeros(height // 2, width // 2, 3)
        latent_image_ids[..., 1] = (
            latent_image_ids[..., 1] + torch.arange(height // 2)[:, None]
        )
        latent_image_ids[..., 2] = (
            latent_image_ids[..., 2] + torch.arange(width // 2)[None, :]
        )

        latent_image_id_height, latent_image_id_width, latent_image_id_channels = (
            latent_image_ids.shape
        )

        latent_image_ids = latent_image_ids[None, :].repeat(batch_size, 1, 1, 1)
        latent_image_ids = latent_image_ids.reshape(
            batch_size,
            latent_image_id_height * latent_image_id_width,
            latent_image_id_channels,
        )

        return latent_image_ids.to(device=device, dtype=dtype)

    def _encode_conditioning_image(
        self, pil_image, device, dtype
    ):  # -> (seq_latents, seq_ids)
        # -- pick the closest resolution from the Kontext training set -------------
        w, h = pil_image.size
        aspect = w / h
        _, W, H = min(
            (abs(aspect - w0 / h0), w0, h0) for w0, h0 in PREFERED_KONTEXT_RESOLUTIONS
        )
        W, H = 2 * (W // 16), 2 * (H // 16)  # multiple of 16
        pil_image = pil_image.resize((8 * W, 8 * H), Image.Resampling.LANCZOS)

        # -- VAE-encode & pack to (1, S, C*4) --------------------------------------
        img = torch.tensor(np.asarray(pil_image), dtype=dtype, device=device).permute(
            2, 0, 1
        )
        img = (img / 127.5 - 1.0).unsqueeze(0).to(dtype)
        if self.vae.device != device:
            self.vae.to(device)
        with torch.no_grad():
            z = self.vae.encode(img).latent_dist.sample().to(dtype)  # (1,C,H/8,W/8)

        # CRITICAL: Pack the latents properly!
        z = z.view(1, self.latent_channels, H // 2, 2, W // 2, 2)
        z = z.permute(0, 2, 4, 1, 3, 5).reshape(
            1, (H // 2) * (W // 2), self.latent_channels * 4
        )

        # -- seq IDs where ids[...,0] = 1 -----------------------------------------
        ids = torch.zeros(H // 2, W // 2, 3, dtype=dtype, device=device)
        ids[..., 0] = 1
        ids[..., 1] = torch.arange(H // 2, device=device)[:, None]
        ids[..., 2] = torch.arange(W // 2, device=device)[None, :]
        ids = ids.view(1, -1, 3)
        return z, ids

    @staticmethod
    def _pack_latents(latents, batch_size, num_channels_latents, height, width):
        latents = latents.view(
            batch_size, num_channels_latents, height // 2, 2, width // 2, 2
        )
        latents = latents.permute(0, 2, 4, 1, 3, 5)
        latents = latents.reshape(
            batch_size, (height // 2) * (width // 2), num_channels_latents * 4
        )

        return latents

    @staticmethod
    def _unpack_latents(latents, height, width, vae_scale_factor):
        batch_size, num_patches, channels = latents.shape

        height = height // vae_scale_factor
        width = width // vae_scale_factor

        latents = latents.view(batch_size, height, width, channels // 4, 2, 2)
        latents = latents.permute(0, 3, 1, 4, 2, 5)

        latents = latents.reshape(
            batch_size, channels // (2 * 2), height * 2, width * 2
        )

        return latents

    def prepare_latents(
        self,
        batch_size,
        num_channels_latents,
        height,
        width,
        dtype,
        device,
        generator,
        latents=None,
    ):
        height = 2 * (int(height) // self.vae_scale_factor)
        width = 2 * (int(width) // self.vae_scale_factor)

        shape = (batch_size, num_channels_latents, height, width)

        if latents is not None:
            latent_image_ids = self._prepare_latent_image_ids(
                batch_size, height, width, device, dtype
            )
            return latents.to(device=device, dtype=dtype), latent_image_ids

        if isinstance(generator, list) and len(generator) != batch_size:
            raise ValueError(
                f"You have passed a list of generators of length {len(generator)}, but requested an effective batch"
                f" size of {batch_size}. Make sure the batch size matches the length of the generators."
            )

        latents = randn_tensor(shape, generator=generator, device=device, dtype=dtype)
        latents = self._pack_latents(
            latents, batch_size, num_channels_latents, height, width
        )

        latent_image_ids = self._prepare_latent_image_ids(
            batch_size, height, width, device, dtype
        )

        return latents, latent_image_ids

    @property
    def guidance_scale(self):
        return self._guidance_scale

    @property
    def joint_attention_kwargs(self):
        return self._joint_attention_kwargs

    @property
    def num_timesteps(self):
        return self._num_timesteps

    @property
    def interrupt(self):
        return self._interrupt

    @torch.no_grad()
    def __call__(
        self,
        prompt: Union[str, List[str]] = None,
        prompt_mask: Optional[Union[torch.FloatTensor, List[torch.FloatTensor]]] = None,
        negative_mask: Optional[
            Union[torch.FloatTensor, List[torch.FloatTensor]]
        ] = None,
        prompt_2: Optional[Union[str, List[str]]] = None,
        conditioning_image: Union[None, str, Image.Image] = None,
        cond_start_step: int = 0,
        cond_end_step: Optional[int] = None,
        height: Optional[int] = None,
        width: Optional[int] = None,
        num_inference_steps: int = 28,
        timesteps: List[int] = None,
        guidance_scale: float = 3.5,
        num_images_per_prompt: Optional[int] = 1,
        generator: Optional[Union[torch.Generator, List[torch.Generator]]] = None,
        latents: Optional[torch.FloatTensor] = None,
        prompt_embeds: Optional[torch.FloatTensor] = None,
        pooled_prompt_embeds: Optional[torch.FloatTensor] = None,
        output_type: Optional[str] = "pil",
        return_dict: bool = True,
        joint_attention_kwargs: Optional[Dict[str, Any]] = None,
        callback_on_step_end: Optional[Callable[[int, int, Dict], None]] = None,
        callback_on_step_end_tensor_inputs: List[str] = ["latents"],
        max_sequence_length: int = 512,
        guidance_scale_real: float = 1.0,
        negative_prompt: Union[str, List[str]] = "",
        negative_prompt_2: Union[str, List[str]] = "",
        negative_prompt_embeds: Optional[torch.FloatTensor] = None,
        negative_pooled_prompt_embeds: Optional[torch.FloatTensor] = None,
        no_cfg_until_timestep: int = 2,
    ):
        r"""
        Function invoked when calling the pipeline for generation.

        Args:
            prompt (`str` or `List[str]`, *optional*):
                The prompt or prompts to guide the image generation. If not defined, one has to pass `prompt_embeds`.
                instead.
            prompt_mask (`str` or `List[str]`, *optional*):
                The prompt or prompts to be used as a mask for the image generation. If not defined, `prompt` is used
                instead.
            prompt_2 (`str` or `List[str]`, *optional*):
                The prompt or prompts to be sent to `tokenizer_2` and `text_encoder_2`. If not defined, `prompt` is
                will be used instead
            conditioning_image (`str` or `Image.Image`, *optional*):
                The conditioning image or images to guide the image generation. If not defined, no conditioning image
                is used. If a string is passed, it is interpreted as a path to an image file. If an `Image.Image` is
                passed, it is used directly. The image will be resized to the closest resolution from the Kontext
                training set, which are multiples of 16. The image will be encoded using the VAE and packed into a
                sequence of latent vectors that will be used as conditioning for the image generation.
            cond_start_step (`int`, *optional*, defaults to 0):
                The step at which the conditioning image will be applied. If not defined, the conditioning image will
                be applied from the first denoising step.
            cond_end_step (`int`, *optional*):
                The step at which the conditioning image will stop being applied. If not defined, the conditioning
                image will be applied until the last denoising step.
            height (`int`, *optional*, defaults to self.unet.config.sample_size * self.vae_scale_factor):
                The height in pixels of the generated image. This is set to 1024 by default for the best results.
            width (`int`, *optional*, defaults to self.unet.config.sample_size * self.vae_scale_factor):
                The width in pixels of the generated image. This is set to 1024 by default for the best results.
            num_inference_steps (`int`, *optional*, defaults to 50):
                The number of denoising steps. More denoising steps usually lead to a higher quality image at the
                expense of slower inference.
            timesteps (`List[int]`, *optional*):
                Custom timesteps to use for the denoising process with schedulers which support a `timesteps` argument
                in their `set_timesteps` method. If not defined, the default behavior when `num_inference_steps` is
                passed will be used. Must be in descending order.
            guidance_scale (`float`, *optional*, defaults to 7.0):
                Guidance scale as defined in [Classifier-Free Diffusion Guidance](https://arxiv.org/abs/2207.12598).
                `guidance_scale` is defined as `w` of equation 2. of [Imagen
                Paper](https://arxiv.org/pdf/2205.11487.pdf). Guidance scale is enabled by setting `guidance_scale >
                1`. Higher guidance scale encourages to generate images that are closely linked to the text `prompt`,
                usually at the expense of lower image quality.
            num_images_per_prompt (`int`, *optional*, defaults to 1):
                The number of images to generate per prompt.
            generator (`torch.Generator` or `List[torch.Generator]`, *optional*):
                One or a list of [torch generator(s)](https://pytorch.org/docs/stable/generated/torch.Generator.html)
                to make generation deterministic.
            latents (`torch.FloatTensor`, *optional*):
                Pre-generated noisy latents, sampled from a Gaussian distribution, to be used as inputs for image
                generation. Can be used to tweak the same generation with different prompts. If not provided, a latents
                tensor will ge generated by sampling using the supplied random `generator`.
            prompt_embeds (`torch.FloatTensor`, *optional*):
                Pre-generated text embeddings. Can be used to easily tweak text inputs, *e.g.* prompt weighting. If not
                provided, text embeddings will be generated from `prompt` input argument.
            pooled_prompt_embeds (`torch.FloatTensor`, *optional*):
                Pre-generated pooled text embeddings. Can be used to easily tweak text inputs, *e.g.* prompt weighting.
                If not provided, pooled text embeddings will be generated from `prompt` input argument.
            output_type (`str`, *optional*, defaults to `"pil"`):
                The output format of the generate image. Choose between
                [PIL](https://pillow.readthedocs.io/en/stable/): `Image.Image` or `np.array`.
            return_dict (`bool`, *optional*, defaults to `True`):
                Whether or not to return a [`~pipelines.flux.FluxPipelineOutput`] instead of a plain tuple.
            joint_attention_kwargs (`dict`, *optional*):
                A kwargs dictionary that if specified is passed along to the `AttentionProcessor` as defined under
                `self.processor` in
                [diffusers.models.attention_processor](https://github.com/huggingface/diffusers/blob/main/src/diffusers/models/attention_processor.py).
            callback_on_step_end (`Callable`, *optional*):
                A function that calls at the end of each denoising steps during the inference. The function is called
                with the following arguments: `callback_on_step_end(self: DiffusionPipeline, step: int, timestep: int,
                callback_kwargs: Dict)`. `callback_kwargs` will include a list of all tensors as specified by
                `callback_on_step_end_tensor_inputs`.
            callback_on_step_end_tensor_inputs (`List`, *optional*):
                The list of tensor inputs for the `callback_on_step_end` function. The tensors specified in the list
                will be passed as `callback_kwargs` argument. You will only be able to include variables listed in the
                `._callback_tensor_inputs` attribute of your pipeline class.
            max_sequence_length (`int` defaults to 512): Maximum sequence length to use with the `prompt`.

        Examples:

        Returns:
            [`~pipelines.flux.FluxPipelineOutput`] or `tuple`: [`~pipelines.flux.FluxPipelineOutput`] if `return_dict`
            is True, otherwise a `tuple`. When returning a tuple, the first element is a list with the generated
            images.
        """

        height = height or self.default_sample_size * self.vae_scale_factor
        width = width or self.default_sample_size * self.vae_scale_factor

        # 1. Check inputs. Raise error if not correct
        self.check_inputs(
            prompt,
            prompt_2,
            height,
            width,
            prompt_embeds=prompt_embeds,
            pooled_prompt_embeds=pooled_prompt_embeds,
            callback_on_step_end_tensor_inputs=callback_on_step_end_tensor_inputs,
            max_sequence_length=max_sequence_length,
        )

        self._guidance_scale = guidance_scale
        self._guidance_scale_real = guidance_scale_real
        self._joint_attention_kwargs = joint_attention_kwargs
        self._interrupt = False

        # 2. Define call parameters
        if prompt is not None and isinstance(prompt, str):
            batch_size = 1
        elif prompt is not None and isinstance(prompt, list):
            batch_size = len(prompt)
        else:
            batch_size = prompt_embeds.shape[0]

        device = self._execution_device

        lora_scale = (
            self.joint_attention_kwargs.get("scale", None)
            if self.joint_attention_kwargs is not None
            else None
        )
        (
            prompt_embeds,
            pooled_prompt_embeds,
            text_ids,
            _,
        ) = self.encode_prompt(
            prompt=prompt,
            prompt_2=prompt_2,
            prompt_embeds=prompt_embeds,
            pooled_prompt_embeds=pooled_prompt_embeds,
            device=device,
            num_images_per_prompt=num_images_per_prompt,
            max_sequence_length=max_sequence_length,
            lora_scale=lora_scale,
        )

        if negative_prompt_2 == "" and negative_prompt != "":
            negative_prompt_2 = negative_prompt

        negative_text_ids = text_ids
        if guidance_scale_real > 1.0 and (
            negative_prompt_embeds is None or negative_pooled_prompt_embeds is None
        ):
            (
                negative_prompt_embeds,
                negative_pooled_prompt_embeds,
                negative_text_ids,
                _,
            ) = self.encode_prompt(
                prompt=negative_prompt,
                prompt_2=negative_prompt_2,
                prompt_embeds=None,
                pooled_prompt_embeds=None,
                device=device,
                num_images_per_prompt=num_images_per_prompt,
                max_sequence_length=max_sequence_length,
                lora_scale=lora_scale,
            )

        # 4. Prepare latent variables
        num_channels_latents = self.transformer.config.in_channels // 4
        latents, latent_image_ids = self.prepare_latents(
            batch_size * num_images_per_prompt,
            num_channels_latents,
            height,
            width,
            prompt_embeds.dtype,
            device,
            generator,
            latents,
        )
        cond_seq = None
        cond_seq_ids = None
        if conditioning_image is not None:
            if isinstance(conditioning_image, (str, Path)):
                conditioning_image = Image.open(conditioning_image).convert("RGB")
            cond_seq, cond_seq_ids = self._encode_conditioning_image(
                conditioning_image, device=device, dtype=latents.dtype
            )
            # broadcast to batch if necessary
            cond_seq = cond_seq.expand(latents.size(0), -1, -1)
            # cond_seq_ids  = cond_seq_ids.expand(latents.size(0), -1, -1)

        # 5. Prepare timesteps
        sigmas = np.linspace(1.0, 1 / num_inference_steps, num_inference_steps)
        image_seq_len = latents.shape[1]
        mu = calculate_shift(
            image_seq_len,
            self.scheduler.config.base_image_seq_len,
            self.scheduler.config.max_image_seq_len,
            self.scheduler.config.base_shift,
            self.scheduler.config.max_shift,
        )
        timesteps, num_inference_steps = retrieve_timesteps(
            self.scheduler,
            num_inference_steps,
            device,
            timesteps,
            sigmas,
            mu=mu,
        )
        num_warmup_steps = max(
            len(timesteps) - num_inference_steps * self.scheduler.order, 0
        )
        self._num_timesteps = len(timesteps)
        if cond_end_step is None or cond_end_step > self._num_timesteps:
            cond_end_step = self._num_timesteps  # run until the end by default

        latents = latents.to(device)
        latent_image_ids = latent_image_ids.to(device)[0]
        # expand to include batch dim
        latent_image_ids = latent_image_ids.unsqueeze(0)
        timesteps = timesteps.to(device)
        text_ids = text_ids.to(device)[0]

        lat_in = latents
        id_in = latent_image_ids
        # 6. Denoising loop
        with self.progress_bar(total=num_inference_steps) as progress_bar:
            for i, t in enumerate(timesteps):
                if self.interrupt:
                    continue

                # broadcast to batch dimension in a way that's compatible with ONNX/Core ML
                timestep = t.expand(latents.shape[0]).to(latents.dtype)

                # decide whether to include the Kontext conditioning this step
                use_cond = (
                    cond_seq is not None
                    and (i >= cond_start_step)
                    and (i < cond_end_step)
                )

                if use_cond:
                    lat_in = torch.cat([latents, cond_seq], dim=1)

                    # make both ID tensors (B,S,3) then concatenate
                    base_ids = latent_image_ids.expand(latents.size(0), -1, -1)
                    ktx_ids = cond_seq_ids.expand(latents.size(0), -1, -1)
                    id_in = torch.cat([base_ids, ktx_ids], dim=1)
                else:
                    lat_in = latents
                    id_in = latent_image_ids.expand(latents.size(0), -1, -1)

                # handle guidance
                if self.transformer.config.guidance_embeds:
                    guidance = torch.tensor(
                        [guidance_scale], device=self.transformer.device
                    )
                    guidance = guidance.expand(latents.shape[0])
                else:
                    guidance = None

                extra_transformer_args = {}
                if prompt_mask is not None:
                    extra_transformer_args["attention_mask"] = prompt_mask.to(
                        device=self.transformer.device
                    )

                noise_pred = self.transformer(
                    hidden_states=lat_in.to(
                        device=self.transformer.device  # , dtype=self.transformer.dtype     # can't cast dtype like this because of NF4
                    ),
                    # YiYi notes: divide it by 1000 for now because we scale it by 1000 in the transforme rmodel (we should not keep it but I want to keep the inputs same for the model for testing)
                    timestep=timestep / 1000,
                    guidance=guidance,
                    pooled_projections=pooled_prompt_embeds.to(
                        device=self.transformer.device  # , dtype=self.transformer.dtype     # can't cast dtype like this because of NF4
                    ),
                    encoder_hidden_states=prompt_embeds.to(
                        device=self.transformer.device  # , dtype=self.transformer.dtype     # can't cast dtype like this because of NF4
                    ),
                    txt_ids=text_ids,
                    img_ids=id_in,
                    joint_attention_kwargs=self.joint_attention_kwargs,
                    return_dict=False,
                    **extra_transformer_args,
                )[0]

                # TODO optionally use batch prediction to speed this up.
                if guidance_scale_real > 1.0 and i >= no_cfg_until_timestep:
                    if negative_mask is not None:
                        extra_transformer_args["attention_mask"] = negative_mask.to(
                            device=self.transformer.device
                        )
                    noise_pred_uncond = self.transformer(
                        hidden_states=lat_in.to(
                            device=self.transformer.device  # , dtype=self.transformer.dtype     # can't cast dtype like this because of NF4
                        ),
                        # YiYi notes: divide it by 1000 for now because we scale it by 1000 in the transforme rmodel (we should not keep it but I want to keep the inputs same for the model for testing)
                        timestep=timestep / 1000,
                        guidance=guidance,
                        pooled_projections=negative_pooled_prompt_embeds.to(
                            device=self.transformer.device  # , dtype=self.transformer.dtype     # can't cast dtype like this because of NF4
                        ),
                        encoder_hidden_states=negative_prompt_embeds.to(
                            device=self.transformer.device  # , dtype=self.transformer.dtype     # can't cast dtype like this because of NF4
                        ),
                        txt_ids=negative_text_ids.to(device=self.transformer.device),
                        img_ids=id_in.to(device=self.transformer.device),
                        joint_attention_kwargs=self.joint_attention_kwargs,
                        **extra_transformer_args,
                        return_dict=False,
                    )[0]

                    noise_pred = noise_pred_uncond + guidance_scale_real * (
                        noise_pred - noise_pred_uncond
                    )

                if conditioning_image is not None:
                    # remove the conditioning image from the noise prediction
                    noise_pred = noise_pred[:, : latents.shape[1]]

                # compute the previous noisy sample x_t -> x_t-1
                latents_dtype = latents.dtype
                latents = self.scheduler.step(
                    noise_pred, t, latents, return_dict=False
                )[0]

                if latents.dtype != latents_dtype:
                    if torch.backends.mps.is_available():
                        # some platforms (eg. apple mps) misbehave due to a pytorch bug: https://github.com/pytorch/pytorch/pull/99272
                        latents = latents.to(latents_dtype)

                if callback_on_step_end is not None:
                    callback_kwargs = {}
                    for k in callback_on_step_end_tensor_inputs:
                        callback_kwargs[k] = locals()[k]
                    callback_outputs = callback_on_step_end(self, i, t, callback_kwargs)

                    latents = callback_outputs.pop("latents", latents)
                    prompt_embeds = callback_outputs.pop("prompt_embeds", prompt_embeds)

                # call the callback, if provided
                if i == len(timesteps) - 1 or (
                    (i + 1) > num_warmup_steps and (i + 1) % self.scheduler.order == 0
                ):
                    progress_bar.update()

                if XLA_AVAILABLE:
                    xm.mark_step()

        if output_type == "latent":
            image = latents

        else:
            latents = self._unpack_latents(
                latents, height, width, self.vae_scale_factor
            )
            latents = (
                latents / self.vae.config.scaling_factor
            ) + self.vae.config.shift_factor
            if hasattr(torch.nn.functional, "scaled_dot_product_attention_sdpa"):
                # we have SageAttention loaded. fallback to SDPA for decode.
                torch.nn.functional.scaled_dot_product_attention = (
                    torch.nn.functional.scaled_dot_product_attention_sdpa
                )

            image = self.vae.decode(
                latents.to(dtype=self.vae.dtype), return_dict=False
            )[0]

            if hasattr(torch.nn.functional, "scaled_dot_product_attention_sdpa"):
                # reenable SageAttention for training.
                torch.nn.functional.scaled_dot_product_attention = (
                    torch.nn.functional.scaled_dot_product_attention_sage
                )

            image = self.image_processor.postprocess(image, output_type=output_type)

        # Offload all models
        self.maybe_free_model_hooks()

        if not return_dict:
            return (image,)

        return FluxPipelineOutput(images=image)
>>>>>>> c78cf1d3


@dataclass
class FluxPipelineOutput(BaseOutput):
    """
    Output class for Stable Diffusion pipelines.

    Args:
        images (`List[Image.Image]` or `np.ndarray`)
            List of denoised PIL images of length `batch_size` or numpy array of shape `(batch_size, height, width,
            num_channels)`. PIL images or numpy array present the denoised images of the diffusion pipeline.
    """

    images: Union[List[Image.Image], np.ndarray]<|MERGE_RESOLUTION|>--- conflicted
+++ resolved
@@ -14,12 +14,8 @@
 
 import os
 import inspect
-<<<<<<< HEAD
 from typing import Any, Callable, Dict, List, Optional, Union, Tuple
-=======
-from typing import Any, Callable, Dict, List, Optional, Union
 from dataclasses import dataclass
->>>>>>> c78cf1d3
 
 import numpy as np
 import torch
@@ -32,17 +28,9 @@
     T5TokenizerFast,
 )
 
-<<<<<<< HEAD
 from diffusers.image_processor import PipelineImageInput, VaeImageProcessor
-=======
 from PIL import Image
 from pathlib import Path
-
-from diffusers.image_processor import VaeImageProcessor
-
-from diffusers.image_processor import VaeImageProcessor
-from diffusers.loaders import FluxLoraLoaderMixin
->>>>>>> c78cf1d3
 from diffusers.models.autoencoders import AutoencoderKL
 from diffusers.models.transformers import FluxTransformer2DModel
 from diffusers.schedulers import FlowMatchEulerDiscreteScheduler
@@ -150,7 +138,43 @@
     return mu
 
 
-# Copied from diffusers.pipelines.stable_diffusion.pipeline_stable_diffusion.retrieve_timesteps
+from dataclasses import dataclass
+from typing import List, Union
+import PIL.Image
+from diffusers.utils import BaseOutput
+PREFERED_KONTEXT_RESOLUTIONS = [
+    (672, 1568),
+    (688, 1504),
+    (720, 1456),
+    (752, 1392),
+    (800, 1328),
+    (832, 1248),
+    (880, 1184),
+    (944, 1104),
+    (1024, 1024),
+    (1104, 944),
+    (1184, 880),
+    (1248, 832),
+    (1328, 800),
+    (1392, 752),
+    (1456, 720),
+    (1504, 688),
+    (1568, 672),
+]
+
+
+def calculate_shift(
+    image_seq_len,
+    base_seq_len: int = 256,
+    max_seq_len: int = 4096,
+    base_shift: float = 0.5,
+    max_shift: float = 1.16,
+):
+    m = (max_shift - base_shift) / (max_seq_len - base_seq_len)
+    b = base_shift - m * base_seq_len
+    mu = image_seq_len * m + b
+    return mu
+
 def retrieve_timesteps(
     scheduler,
     num_inference_steps: Optional[int] = None,
@@ -214,6 +238,20 @@
         scheduler.set_timesteps(num_inference_steps, device=device, **kwargs)
         timesteps = scheduler.timesteps
     return timesteps, num_inference_steps
+
+def retrieve_latents(
+    encoder_output: torch.Tensor,
+    generator: Optional[torch.Generator] = None,
+    sample_mode: str = "sample",
+):
+    if hasattr(encoder_output, "latent_dist") and sample_mode == "sample":
+        return encoder_output.latent_dist.sample(generator)
+    elif hasattr(encoder_output, "latent_dist") and sample_mode == "argmax":
+        return encoder_output.latent_dist.mode()
+    elif hasattr(encoder_output, "latents"):
+        return encoder_output.latents
+    else:
+        raise AttributeError("Could not access latents of provided encoder_output")
 
 
 class FluxLoraLoaderMixin(LoraBaseMixin):
@@ -980,6 +1018,20 @@
             components (`List[str]`): List of LoRA-injectable components to unfuse LoRA from.
         """
         super().unfuse_lora(components=components)
+
+
+@dataclass
+class FluxPipelineOutput(BaseOutput):
+    """
+    Output class for Stable Diffusion pipelines.
+
+    Args:
+        images (`List[Image.Image]` or `np.ndarray`)
+            List of denoised PIL images of length `batch_size` or numpy array of shape `(batch_size, height, width,
+            num_channels)`. PIL images or numpy array present the denoised images of the diffusion pipeline.
+    """
+
+    images: Union[List[Image.Image], np.ndarray]
 
 
 class FluxPipeline(DiffusionPipeline, FluxLoraLoaderMixin):
@@ -1771,159 +1823,6 @@
             return (image,)
 
         return FluxPipelineOutput(images=image)
-
-
-<<<<<<< HEAD
-EXAMPLE_DOC_STRING = """
-    Examples:
-        ```py
-        >>> import torch
-        >>> from diffusers.utils import load_image
-        >>> from diffusers import FluxControlNetPipeline
-        >>> from diffusers import FluxControlNetModel
-
-        >>> base_model = "black-forest-labs/FLUX.1-dev"
-        >>> controlnet_model = "InstantX/FLUX.1-dev-controlnet-canny"
-        >>> controlnet = FluxControlNetModel.from_pretrained(controlnet_model, torch_dtype=torch.bfloat16)
-        >>> pipe = FluxControlNetPipeline.from_pretrained(
-        ...     base_model, controlnet=controlnet, torch_dtype=torch.bfloat16
-        ... )
-        >>> pipe.to("cuda")
-        >>> control_image = load_image("https://huggingface.co/InstantX/SD3-Controlnet-Canny/resolve/main/canny.jpg")
-        >>> prompt = "A girl in city, 25 years old, cool, futuristic"
-        >>> image = pipe(
-        ...     prompt,
-        ...     control_image=control_image,
-        ...     control_guidance_start=0.2,
-        ...     control_guidance_end=0.8,
-        ...     controlnet_conditioning_scale=1.0,
-        ...     num_inference_steps=28,
-        ...     guidance_scale=3.5,
-        ... ).images[0]
-        >>> image.save("flux.png")
-        ```
-"""
-
-
-# Copied from diffusers.pipelines.stable_diffusion.pipeline_stable_diffusion_img2img.retrieve_latents
-def retrieve_latents(
-    encoder_output: torch.Tensor,
-    generator: Optional[torch.Generator] = None,
-    sample_mode: str = "sample",
-):
-    if hasattr(encoder_output, "latent_dist") and sample_mode == "sample":
-        return encoder_output.latent_dist.sample(generator)
-    elif hasattr(encoder_output, "latent_dist") and sample_mode == "argmax":
-        return encoder_output.latent_dist.mode()
-    elif hasattr(encoder_output, "latents"):
-        return encoder_output.latents
-    else:
-        raise AttributeError("Could not access latents of provided encoder_output")
-
-
-from dataclasses import dataclass
-from typing import List, Union
-import PIL.Image
-from diffusers.utils import BaseOutput
-=======
-PREFERED_KONTEXT_RESOLUTIONS = [
-    (672, 1568),
-    (688, 1504),
-    (720, 1456),
-    (752, 1392),
-    (800, 1328),
-    (832, 1248),
-    (880, 1184),
-    (944, 1104),
-    (1024, 1024),
-    (1104, 944),
-    (1184, 880),
-    (1248, 832),
-    (1328, 800),
-    (1392, 752),
-    (1456, 720),
-    (1504, 688),
-    (1568, 672),
-]
-
-
-def calculate_shift(
-    image_seq_len,
-    base_seq_len: int = 256,
-    max_seq_len: int = 4096,
-    base_shift: float = 0.5,
-    max_shift: float = 1.16,
-):
-    m = (max_shift - base_shift) / (max_seq_len - base_seq_len)
-    b = base_shift - m * base_seq_len
-    mu = image_seq_len * m + b
-    return mu
-
-
-# Copied from diffusers.pipelines.stable_diffusion.pipeline_stable_diffusion.retrieve_timesteps
-def retrieve_timesteps(
-    scheduler,
-    num_inference_steps: Optional[int] = None,
-    device: Optional[Union[str, torch.device]] = None,
-    timesteps: Optional[List[int]] = None,
-    sigmas: Optional[List[float]] = None,
-    **kwargs,
-):
-    """
-    Calls the scheduler's `set_timesteps` method and retrieves timesteps from the scheduler after the call. Handles
-    custom timesteps. Any kwargs will be supplied to `scheduler.set_timesteps`.
-
-    Args:
-        scheduler (`SchedulerMixin`):
-            The scheduler to get timesteps from.
-        num_inference_steps (`int`):
-            The number of diffusion steps used when generating samples with a pre-trained model. If used, `timesteps`
-            must be `None`.
-        device (`str` or `torch.device`, *optional*):
-            The device to which the timesteps should be moved to. If `None`, the timesteps are not moved.
-        timesteps (`List[int]`, *optional*):
-            Custom timesteps used to override the timestep spacing strategy of the scheduler. If `timesteps` is passed,
-            `num_inference_steps` and `sigmas` must be `None`.
-        sigmas (`List[float]`, *optional*):
-            Custom sigmas used to override the timestep spacing strategy of the scheduler. If `sigmas` is passed,
-            `num_inference_steps` and `timesteps` must be `None`.
-
-    Returns:
-        `Tuple[torch.Tensor, int]`: A tuple where the first element is the timestep schedule from the scheduler and the
-        second element is the number of inference steps.
-    """
-    if timesteps is not None and sigmas is not None:
-        raise ValueError(
-            "Only one of `timesteps` or `sigmas` can be passed. Please choose one to set custom values"
-        )
-    if timesteps is not None:
-        accepts_timesteps = "timesteps" in set(
-            inspect.signature(scheduler.set_timesteps).parameters.keys()
-        )
-        if not accepts_timesteps:
-            raise ValueError(
-                f"The current scheduler class {scheduler.__class__}'s `set_timesteps` does not support custom"
-                f" timestep schedules. Please check whether you are using the correct scheduler."
-            )
-        scheduler.set_timesteps(timesteps=timesteps, device=device, **kwargs)
-        timesteps = scheduler.timesteps
-        num_inference_steps = len(timesteps)
-    elif sigmas is not None:
-        accept_sigmas = "sigmas" in set(
-            inspect.signature(scheduler.set_timesteps).parameters.keys()
-        )
-        if not accept_sigmas:
-            raise ValueError(
-                f"The current scheduler class {scheduler.__class__}'s `set_timesteps` does not support custom"
-                f" sigmas schedules. Please check whether you are using the correct scheduler."
-            )
-        scheduler.set_timesteps(sigmas=sigmas, device=device, **kwargs)
-        timesteps = scheduler.timesteps
-        num_inference_steps = len(timesteps)
-    else:
-        scheduler.set_timesteps(num_inference_steps, device=device, **kwargs)
-        timesteps = scheduler.timesteps
-    return timesteps, num_inference_steps
 
 
 class FluxKontextPipeline(DiffusionPipeline, FluxLoraLoaderMixin):
@@ -2806,19 +2705,4 @@
         if not return_dict:
             return (image,)
 
-        return FluxPipelineOutput(images=image)
->>>>>>> c78cf1d3
-
-
-@dataclass
-class FluxPipelineOutput(BaseOutput):
-    """
-    Output class for Stable Diffusion pipelines.
-
-    Args:
-        images (`List[Image.Image]` or `np.ndarray`)
-            List of denoised PIL images of length `batch_size` or numpy array of shape `(batch_size, height, width,
-            num_channels)`. PIL images or numpy array present the denoised images of the diffusion pipeline.
-    """
-
-    images: Union[List[Image.Image], np.ndarray]+        return FluxPipelineOutput(images=image)