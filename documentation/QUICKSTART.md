--- conflicted
+++ resolved
@@ -1,41 +1,9 @@
 # Quickstart Guide
 
-<<<<<<< HEAD
-
-=======
->>>>>>> 2515d6ae
 **Note**: For more advanced configurations, see the [tutorial](/TUTORIAL.md), [dataloader configuration guide](/documentation/DATALOADER.md), and the [options breakdown](/OPTIONS.md) pages.
 
 ## Feature Compatibility Matrix
 
-<<<<<<< HEAD
-| Model                                             | Params       | PEFT LoRA | Lycoris LoKr | Full-Rank | Quantization              | Mixed Precision | Grad Checkpoint      | Flow Shift      | Multi-Res | Distillation |
-|---------------------------------------------------|-------------:|:----:|:----:|:---------:|:------------------------:|:---------------:|:--------------------:|:---------------:|:---------:|:------------:|
-| [PixArt Sigma](/documentation/quickstart/SIGMA.md)| 0.6B-0.9B        |      |  ✓   |     ✓     | optional (int8)           | bf16            | ✓                    |                 |           |              |
-| [NVLabs Sana](/documentation/quickstart/SANA.md)  | 1.6B-4.8B       |      |  ✓   |     ✓     | optional (int8)           | bf16            | ✓+                   | ✓               |           |              |
-| [Kwai Kolors](/documentation/quickstart/KOLORS.md)| 2.7 B         |  ✓   |  ✓   |     ✓     | not recommended           | bf16            | ✓                    |                 | ✓         |              |
-| [Stable Diffusion 3](/documentation/quickstart/SD3.md)| 2B–8B    |  ✓   |  ✓   |     ✓     | optional (int8, fp8, nf4)           | bf16            | ✓+                   | ✓ (SLG)         | ✓         |              |
-| [Flux.1](/documentation/quickstart/FLUX.md)      | ~8B-12B         |  ✓   |  ✓   |     ✓*    | optional (int8, fp8, nf4)  | bf16            | ✓+                   | ✓               | ✓         |              |
-| [Auraflow](/documentation/quickstart/AURAFLOW.md)| 6 B          |  ✓   |  ✓   |     ✓*    | optional (int8, fp8, nf4)  | bf16            | ✓+                   | ✓ (SLG)         | ✓         |              |
-| [HiDream I1](/documentation/quickstart/HIDREAM.md)| 17 B (8.5B MoE)|  ✓   |  ✓   |     ✓*    | optional (int8, fp8, nf4)  | bf16            | ✓                    | ✓               |           |              |
-| [LTX Video](/documentation/quickstart/LTXVIDEO.md)| ~2.5 B      |  ✓   |  ✓   |     ✓     | optional (int8, fp8)       | bf16            | ✓                    | ✓               |           |              |
-| [OmniGen](/documentation/quickstart/OMNIGEN.md)  | 3.8 B        |  ✓   |  ✓   |     ✓     | optional (int8, fp8)       | bf16            | ✓                    | ✓               |           |              |
-| [Stable Diffusion XL](/documentation/quickstart/SDXL.md)| 2.6 B      |  ✓   |  ✓   |     ✓     | not recommended           | bf16            | ✓                    |                 | ✓         |              |
-| [Wan 2.1](/documentation/quickstart/WAN.md)      | 1.3B-14B   |  ✓   |  ✓   |     ✓*    | optional (int8)           | bf16            | ✓                    | ✓               |           |      ‡       |
-
-## Legend
-
-**Training Methods:**
-- ✓ = Supported
-- ✓+ = Supported with enhanced features
-- ✓* = Supported with limitations
-- ✓ (SLG) = Supported with Shifted Latent Gaussian
-- ‡ = DCM Dual-Expert Consistency Model distillation supported
-- _✓ = Supported_
-- _* Requires DeepSpeed for full-rank_
-- _+ Allows gradient checkpointing with interval specified_
-- _SLG = Skip-layer guidance_
-=======
 | Model                                             | Params       | PEFT LoRA | Lycoris LoKr | Full-Rank | Quantization              | Mixed Precision | Grad Checkpoint      | Flow Shift      | ControlNet LoRA|
 |---------------------------------------------------|-------------:|:----:|:----:|:---------:|:------------------------:|:---------------:|:--------------------:|:---------------:|:---------:|
 | [PixArt Sigma](/documentation/quickstart/SIGMA.md)| 0.6B-0.9B        |      |  ✓   |     ✓     | optional (int8)           | bf16            | ✓                    |                 | ✓          |
@@ -56,6 +24,5 @@
 * _* Requires DeepSpeed for full-rank_
 * _+ Allows gradient checkpointing with interval specified_
 * _SLG = Skip-layer guidance_
->>>>>>> 2515d6ae
 
 > ⚠️ These tutorials are a work-in-progress. They contain full end-to-end instructions for a basic training session.