--- conflicted
+++ resolved
@@ -508,11 +508,7 @@
                 [--ema_update_interval EMA_UPDATE_INTERVAL]
                 [--ema_decay EMA_DECAY] [--non_ema_revision NON_EMA_REVISION]
                 [--offload_param_path OFFLOAD_PARAM_PATH] --optimizer
-<<<<<<< HEAD
                 {adamw_bf16,ao-adamw8bit,ao-adamw4bit,ao-adamfp8,ao-adamwfp8,adamw_schedulefree,adamw_schedulefree+aggressive,adamw_schedulefree+no_kahan,optimi-stableadamw,optimi-adamw,optimi-lion,optimi-radam,optimi-ranger,optimi-adan,optimi-adam,optimi-sgd,soap,bnb-adagrad,bnb-adagrad8bit,bnb-adam,bnb-adam8bit,bnb-adamw,bnb-adamw8bit,bnb-adamw-paged,bnb-adamw8bit-paged,bnb-lion,bnb-lion8bit,bnb-lion-paged,bnb-lion8bit-paged,bnb-ademamix,bnb-ademamix8bit,bnb-ademamix-paged,bnb-ademamix8bit-paged,prodigy}
-=======
-                {adamw_bf16,ao-adamw8bit,ao-adamw4bit,ao-adamfp8,ao-adamwfp8,adamw_schedulefree,adamw_schedulefree+aggressive,adamw_schedulefree+no_kahan,optimi-stableadamw,optimi-adamw,optimi-lion,optimi-radam,optimi-ranger,optimi-adan,optimi-adam,optimi-sgd,soap,bnb-adagrad,bnb-adagrad8bit,bnb-adam,bnb-adam8bit,bnb-adamw,bnb-adamw8bit,bnb-adamw-paged,bnb-adamw8bit-paged,bnb-lion,bnb-lion8bit,bnb-lion-paged,bnb-lion8bit-paged,bnb-ademamix,bnb-ademamix8bit,bnb-ademamix-paged,bnb-ademamix8bit-paged}
->>>>>>> b73d4ebc
                 [--optimizer_config OPTIMIZER_CONFIG]
                 [--optimizer_cpu_offload_method {none}]
                 [--optimizer_offload_gradients] [--fuse_optimizer]
@@ -1261,11 +1257,7 @@
                         When using DeepSpeed ZeRo stage 2 or 3 with NVMe
                         offload, this may be specified to provide a path for
                         the offload.
-<<<<<<< HEAD
   --optimizer {adamw_bf16,ao-adamw8bit,ao-adamw4bit,ao-adamfp8,ao-adamwfp8,adamw_schedulefree,adamw_schedulefree+aggressive,adamw_schedulefree+no_kahan,optimi-stableadamw,optimi-adamw,optimi-lion,optimi-radam,optimi-ranger,optimi-adan,optimi-adam,optimi-sgd,soap,bnb-adagrad,bnb-adagrad8bit,bnb-adam,bnb-adam8bit,bnb-adamw,bnb-adamw8bit,bnb-adamw-paged,bnb-adamw8bit-paged,bnb-lion,bnb-lion8bit,bnb-lion-paged,bnb-lion8bit-paged,bnb-ademamix,bnb-ademamix8bit,bnb-ademamix-paged,bnb-ademamix8bit-paged,prodigy}
-=======
-  --optimizer {adamw_bf16,ao-adamw8bit,ao-adamw4bit,ao-adamfp8,ao-adamwfp8,adamw_schedulefree,adamw_schedulefree+aggressive,adamw_schedulefree+no_kahan,optimi-stableadamw,optimi-adamw,optimi-lion,optimi-radam,optimi-ranger,optimi-adan,optimi-adam,optimi-sgd,soap,bnb-adagrad,bnb-adagrad8bit,bnb-adam,bnb-adam8bit,bnb-adamw,bnb-adamw8bit,bnb-adamw-paged,bnb-adamw8bit-paged,bnb-lion,bnb-lion8bit,bnb-lion-paged,bnb-lion8bit-paged,bnb-ademamix,bnb-ademamix8bit,bnb-ademamix-paged,bnb-ademamix8bit-paged}
->>>>>>> b73d4ebc
   --optimizer_config OPTIMIZER_CONFIG
                         When setting a given optimizer, this allows a comma-
                         separated list of key-value pairs to be provided that
